import json
import logging
import time
from pathlib import Path

import cma
import matplotlib.pyplot as plt
import numpy as np
from qibo import hamiltonians
from scipy import optimize

from boostvqe.ansatze import VQE, build_circuit, compute_gradients
from boostvqe.compiling_XXZ import *
from boostvqe.models.dbi.double_bracket_evolution_oracles import *
from boostvqe.models.dbi.group_commutator_iteration_transpiler import *

OPTIMIZATION_FILE = "optimization_results.json"
PARAMS_FILE = "parameters_history.npy"
PLOT_FILE = "energy.pdf"
ROOT_FOLDER = "results"
FLUCTUATION_FILE = "fluctuations"
LOSS_FILE = "energies"
GRADS_FILE = "gradients"
HAMILTONIAN_FILE = "hamiltonian_matrix.npz"
SEED = 42
TOL = 1e-10
DBI_ENERGIES = "dbi_energies"
DBI_FLUCTUATIONS = "dbi_fluctuations"
DBI_STEPS = "dbi_steps"
DBI_D_MATRIX = "dbi_d_matrices"


logging.basicConfig(level=logging.INFO)


def generate_path(args) -> str:
    """Generate path according to job parameters"""
    if args.output_folder is None:
        output_folder = "results"
    else:
        output_folder = args.output_folder
    return f"./{output_folder}/{args.optimizer}_{args.nqubits}q_{args.nlayers}l_{args.seed}"


def create_folder(path: str) -> Path:
    """Create folder and returns path"""
    path = Path(path)
    path.mkdir(parents=True, exist_ok=True)
    return path


def results_dump(path: str, results: np.array, output_dict: dict):
    """Dump"""
    np.save(file=f"{path}/{PARAMS_FILE}", arr=results)
    json_file = Path(f"{path}/{OPTIMIZATION_FILE}")
    dump_json(json_file, output_dict)


def dump_json(path: Path, data):
    path.write_text(json.dumps(data, indent=4))


def json_load(path: str):
    f = open(path)
    return json.load(f)


def callback_energy_fluctuations(params, circuit, hamiltonian):
    """Evaluate the energy fluctuations"""
    circ = circuit.copy(deep=True)
    circ.set_parameters(params)
    result = hamiltonian.backend.execute_circuit(circ)
    final_state = result.state()
    return hamiltonian.energy_fluctuation(final_state)


def train_vqe(
    circ,
    ham,
    optimizer,
    initial_parameters,
    tol,
    loss,
    niterations=None,
    nmessage=1,
    training_options=None,
):
    """Helper function which trains the VQE according to `circ` and `ham`."""
    params_history, loss_list, fluctuations, grads_history = (
        [],
        [],
        [],
        [],
    )

    if training_options is None:
        options = {}
    else:
        options = training_options

    circ.set_parameters(initial_parameters)

    vqe = VQE(
        circuit=circ,
        hamiltonian=ham,
    )

    def callbacks(
        params,
        vqe=vqe,
        loss_list=loss_list,
        loss_fluctuation=fluctuations,
        params_history=params_history,
        grads_history=grads_history,
        loss=loss,
    ):
        """
        Callback function that updates the energy, the energy fluctuations and
        the parameters lists.
        """
        energy = loss(params, vqe.circuit, vqe.hamiltonian)
        loss_list.append(float(energy))
        loss_fluctuation.append(
            callback_energy_fluctuations(params, vqe.circuit, vqe.hamiltonian)
        )
        params_history.append(params)
        grads_history.append(
            compute_gradients(
                parameters=params, circuit=circ.copy(deep=True), hamiltonian=ham
            )
        )

        iteration_count = len(loss_list) - 1

        if niterations is not None and iteration_count % nmessage == 0:
            logging.info(f"Optimization iteration {iteration_count}/{niterations}")
            logging.info(f"Loss {energy:.5}")

    callbacks(initial_parameters)
    logging.info("Minimize the energy")

    results = vqe.minimize(
        initial_parameters,
        method=optimizer,
        callback=callbacks,
        tol=tol,
        loss_func=loss,
        options=options,
    )

    return (
        results,
        params_history,
        loss_list,
        grads_history,
        fluctuations,
        vqe,
    )


def rotate_h_with_vqe(hamiltonian, vqe):
    """Rotate `hamiltonian` using the unitary representing the `vqe`."""
    # inherit backend from hamiltonian and circuit from vqe
    backend = hamiltonian.backend
    circuit = vqe.circuit
    # create circuit matrix and compute the rotation
    matrix_circ = np.matrix(backend.to_numpy(circuit.fuse().unitary()))
    matrix_circ_dagger = backend.cast(matrix_circ.getH())
    matrix_circ = backend.cast(matrix_circ)
    new_hamiltonian = np.matmul(
        matrix_circ_dagger, np.matmul(hamiltonian.matrix, matrix_circ)
    )
    return new_hamiltonian


def apply_dbi_steps(dbi, nsteps, stepsize=0.01, optimize_step=False):
    """Apply `nsteps` of `dbi` to `hamiltonian`."""
    step = stepsize
    energies, fluctuations, hamiltonians, steps, d_matrix = [], [], [], [], []
    logging.info(f"Applying {nsteps} steps of DBI to the given hamiltonian.")
    operators = []
    for _ in range(nsteps):
        if optimize_step:
            # Change logging level to reduce verbosity
            logging.getLogger().setLevel(logging.WARNING)
            step = dbi.hyperopt_step(
                step_min=1e-4, step_max=0.01, max_evals=50, verbose=True
            )
            # Restore the original logging level
            logging.getLogger().setLevel(logging.INFO)
        operators.append(dbi(step=step, d=dbi.diagonal_h_matrix))
        steps.append(step)
        d_matrix.append(np.diag(dbi.diagonal_h_matrix))
        zero_state = np.transpose([dbi.h.backend.zero_state(dbi.h.nqubits)])

        energies.append(dbi.h.expectation(zero_state))
        fluctuations.append(dbi.energy_fluctuation(zero_state))
        hamiltonians.append(dbi.h.matrix)

        logging.info(f"DBI energies: {energies}")
    return hamiltonians, energies, fluctuations, steps, d_matrix, operators


def initialize_gci_from_vqe(
    nqubits=10,
    nlayers=7,
    seed=42,
    target_epoch=2000,
    mode_dbr=DoubleBracketRotationType.group_commutator_third_order_reduced,
):
    path = f"../results/vqe_data/with_params/{nqubits}q{nlayers}l/sgd_{nqubits}q_{nlayers}l_{seed}/"

    # upload system configuration and parameters for all the training
    with open(path + "optimization_results.json") as file:
        config = json.load(file)

    losses = dict(np.load(path + "energies.npz"))["0"]
    params = np.load(path + f"parameters/params_ite{target_epoch}.npy")

    nqubits = config["nqubits"]
    # build circuit, hamiltonian and VQE
    circuit = build_circuit(nqubits, config["nlayers"], "numpy")
    hamiltonian = hamiltonians.XXZ(nqubits=nqubits, delta=0.5)

    vqe = VQE(circuit, hamiltonian)
    # set target parameters into the VQE
    vqe.circuit.set_parameters(params)

    eo_xxz = XXZ_EvolutionOracle(nqubits, steps=1, order=2)
    # implement the rotate by VQE on the level of circuits
    fsoe = VQERotatedEvolutionOracle(eo_xxz, vqe)
    # init gci with the vqe-rotated hamiltonian
<<<<<<< HEAD
    gci = GroupCommutatorIterationWithEvolutionOracles(
        input_hamiltonian_evolution_oracle=fsoe, mode_double_bracket_rotation=mode_dbr
    )

    gci.vqe = vqe

    eigenergies = hamiltonian.eigenvalues()
    target_energy = np.min(eigenergies)
    gci.h.target_energy = target_energy
    eigenergies.sort()
    gap = eigenergies[1] - target_energy
    gci.h.gap = gap
    gci.h.ground_state = hamiltonian.eigenvectors()[0]

    gci.vqe_energy = hamiltonian.expectation(vqe.circuit().state())

    b_list = [1 + np.sin(x / 3) for x in range(10)]
    gci.eo_d = MagneticFieldEvolutionOracle(b_list, name="D(B = 1+sin(x/3))")
    gci.default_step_grid = np.linspace(0.003, 0.004, 10)

    gci.path = path
=======
    gci  = VQEBoostingGroupCommutatorIteration(input_hamiltonian_evolution_oracle=fsoe, 
            mode_double_bracket_rotation=mode_dbr)
            

>>>>>>> 0e282154
    return gci


def select_recursion_step_circuit(
    gci,
    mode_dbr_list=[DoubleBracketRotationType.group_commutator_third_order_reduced],
    eo_d=None,
    step_grid=np.linspace(1e-3, 3e-2, 10),
    please_be_visual=False,
    save_path=None,
):
    """Returns: circuit of the step, code of the strategy"""

    if eo_d is None:
        eo_d = gci.eo_d

    minimal_losses = []
    all_losses = []
    minimizer_s = []
    for i, mode in enumerate(mode_dbr_list):
        gci.mode_double_bracket_rotation = mode
        s, l, ls = gci.choose_step(d=eo_d, step_grid=step_grid, mode_dbr=mode)
        # here optimize over gradient descent
        minimal_losses.append(l)
        minimizer_s.append(s)

        if please_be_visual:
            plt.plot(step_grid, ls)
            plt.yticks([ls[0], l, ls[-1]])
            plt.xticks([step_grid[0], s, step_grid[-1]])
            plt.title(mode.name)
            if save_path is None:
                save_path = f"{gci.path}figs/gci_boost_{gci.mode_double_bracket_rotation}_s={s}.pdf"
            if gci.please_save_fig_to_pdf is True:
                plt.savefig(save_path, format="pdf")
            plt.show()

    minimizer_dbr_id = np.argmin(minimal_losses)

    return mode_dbr_list[minimizer_dbr_id], minimizer_s[minimizer_dbr_id], eo_d


from boostvqe.models.dbi.utils_gci_optimization import *


def select_recursion_step_gd_circuit(
    gci,
    mode_dbr_list=[DoubleBracketRotationType.group_commutator_third_order],
    eo_d=None,
    step_grid=np.linspace(1e-5, 3e-2, 30),
    lr_range=(1e-3, 1),
    threshold=1e-4,
    max_eval_gd=30,
    nmb_gd_epochs=0,
    please_be_visual=False,
    please_be_verbose=True,
    save_path="gci_step",
):
    """Returns: circuit of the step, code of the strategy"""

    if eo_d is None:
        eo_d = gci.eo_d
    if eo_d.name == "B Field":
        n_local = 1
        params = eo_d.b_list
    elif eo_d.name == "H_ClassicalIsing(B,J)":
        n_local = 2
        params = eo_d.b_list + eo_d.j_list
    else:
        raise_error(ValueError, "Evolution oracle type not supported.")

    minimal_losses = []
    minimizer_s = []
    minimizer_eo_d = []
    for i, mode in enumerate(mode_dbr_list):
        gci.mode_double_bracket_rotation = mode
        # returns min_s, min_loss, loss_list
        s, l, ls = gci.choose_step(d=eo_d, step_grid=step_grid, mode_dbr=mode)

        for epoch in range(nmb_gd_epochs):
            ls = []
            s_min, s_max = step_grid[0], step_grid[-1]
            lr_min, lr_max = lr_range[0], lr_range[-1]
            eo_d, s, l, eval_dict, params, best_lr = choose_gd_params(
                gci,
                n_local,
                params,
                l,
                s,
                s_min,
                s_max,
                lr_min,
                lr_max,
                threshold,
                max_eval_gd,
            )

        minimal_losses.append(l)
        minimizer_s.append(s)
        minimizer_eo_d.append(eo_d)

        if please_be_visual:
            if not nmb_gd_epochs:
                plt.plot(step_grid, ls)
                plt.yticks([ls[0], l, ls[-1]])
                plt.xticks([step_grid[0], s, step_grid[-1]])
            else:
                plot_lr_s_loss(eval_dict)
            if save_path is None:
                save_path = f"{gci.path}figs/gci_boost_{gci.mode_double_bracket_rotation}_s={s}.pdf"
            if gci.please_save_fig_to_pdf is True:
                plt.savefig(save_path, format="pdf")
            plt.show()

    minimizer_dbr_id = np.argmin(minimal_losses)
    if please_be_verbose:
        print(
            f"Just finished the selection: better loss {minimal_losses[minimizer_dbr_id]} for mode {mode_dbr_list[minimizer_dbr_id]},\
                  with duration s={minimizer_s[minimizer_dbr_id]}, and eo_d name = {minimizer_eo_d[minimizer_dbr_id].name}"
        )
    return (
        mode_dbr_list[minimizer_dbr_id],
        minimizer_s[minimizer_dbr_id],
        minimal_losses[minimizer_dbr_id],
        minimizer_eo_d[minimizer_dbr_id],
    )


def execute_gci_boost(
    nqubits=10,
    nlayers=7,
    seed=42,
    target_epoch=200,
    nmb_gci_steps=1,
    eo_d=None,
    optimization_method="cma",
    optimization_config={"maxiter": 100},
    mode_dbr=DoubleBracketRotationType.group_commutator_third_order_reduced,
    please_be_verbose=False,
    please_be_visual=False,
):
    """
    Execute GCI boost with variational optimization of the diagonalizing operator D.

    Supported ``optimization_config`` in case of chosen method "sgd":

            optimization_config={
                "nmb_gd_epochs": 1,
            }

    Supported ``optimization_config`` in case of other chosen methods:

            optimization_config={
                "maxiter": 100,
            }
    """
    if please_be_verbose:
        print(f"Initilizing gci:\n")
    gci = initialize_gci_from_vqe(
        nqubits=nqubits, nlayers=nlayers, seed=seed, target_epoch=target_epoch
    )
    if eo_d is not None:
        gci.eo_d = eo_d

    if please_be_verbose:
        print(
            f"The gci mode is {gci.mode_double_bracket_rotation} rotation with {gci.eo_d.name} as the oracle.\n"
        )
        print_vqe_comparison_report(gci)
    boosting_callback_data = {}
    for gci_step_nmb in range(nmb_gci_steps):
        logging.info(
            f"Optimizing GCI step {gci_step_nmb+1} with optimizer {optimization_method}"
        )
        it = time.time()
        if optimization_method == "sgd":
            _, best_s, _, eo_d = select_recursion_step_gd_circuit(
                gci,
                mode_dbr_list=[mode_dbr],
                step_grid=np.linspace(1e-5, 2e-2, 30),
                lr_range=(1e-3, 1),
                nmb_gd_epochs=optimization_config["nmb_gd_epochs"],
                threshold=1e-4,
                max_eval_gd=30,
                please_be_visual=please_be_visual,
                save_path="gci_step",
            )
        else:
            if gci_step_nmb == 0:
                p0 = [0.01]
                p0.extend([4 - np.sin(x / 3) for x in range(nqubits)])
            else:
                p0 = [best_s]
                p0.extend(best_b)
            optimized_params = optimize_D(
                params=p0,
                gci=gci,
                method=optimization_method,
                maxiter=optimization_config["maxiter"],
            )
            best_s = optimized_params[0]
            best_b = optimized_params[1:]
            eo_d = MagneticFieldEvolutionOracle(best_b)

        logging.info(f"Total optimization time required: {time.time() - it} seconds")

        gci.mode_double_bracket_rotation = mode_dbr
<<<<<<< HEAD
        gci.eo_d = eo_d
        print(gci.loss(best_s, eo_d))
        gci(best_s)

        if please_be_verbose:
            print(f"Executing gci step {gci_step_nmb}:\n")
            print(
                f"The selected data is {gci.mode_double_bracket_rotation} rotation with {gci.eo_d.name} for the duration s = {best_s}."
            )
=======
        gci.eo_d = eo_d        
        gci(minimizer_s)
        
        if please_be_verbose:    
            print(f"Executing gci step {gci_step_nmb+1}:\n")
            print(f"The selected data is {gci.mode_double_bracket_rotation} rotation with {gci.eo_d.name} for the duration s = {minimizer_s}.")    
>>>>>>> 0e282154
            print("--- the report after execution:\n")
            print_vqe_comparison_report(gci)
            print("==== the execution report ends here")
        boosting_callback_data[gci_step_nmb] = get_vqe_boosting_data(gci)

    return gci, boosting_callback_data


def get_eo_d_initializations(nqubits, eo_d_name="B Field"):
    if eo_d_name == "B Field":
        return [
            MagneticFieldEvolutionOracle([4 - np.sin(x / 3) for x in range(nqubits)]),
            MagneticFieldEvolutionOracle([1 + np.sin(x / 3) for x in range(nqubits)]),
            MagneticFieldEvolutionOracle([1] * nqubits),
            MagneticFieldEvolutionOracle(np.linspace(0, 2, nqubits)),
            MagneticFieldEvolutionOracle(np.linspace(0, 1, nqubits)),
        ]
    elif eo_d_name == "H_ClassicalIsing(B,J)":
        return [IsingNNEvolutionOracle([0] * nqubits, [1] * nqubits)]


<<<<<<< HEAD
def gnd_state_fidelity_witness(gci, e_state=None):
    if e_state is None:
        e_state = gci.loss()
    return 1 - (e_state - gci.h.target_energy) / gci.h.gap


def gnd_state_fidelity(gci):
    input_state = gci.get_composed_circuit()().state()
    return abs(gci.h.ground_state.T.conj() @ input_state) ** 2


def print_vqe_comparison_report(gci):
    gci_loss = gci.loss()
    print(
        f"VQE energy is {round(gci.vqe_energy,5)} and the DBQA yields {round(gci_loss,5)}. \n\
            The target energy is {round(gci.h.target_energy,5)} which means the difference is for VQE \
            {round(gci.vqe_energy-gci.h.target_energy,5)} and of the DBQA {round(gci_loss-gci.h.target_energy,5)} \
            which can be compared to the spectral gap {round(gci.h.gap,5)}.\n\
            The relative difference is for VQE {round(abs(gci.vqe_energy-gci.h.target_energy)/abs(gci.h.target_energy)*100,5)}% \
            and for DBQA {round(abs(gci_loss-gci.h.target_energy)/abs(gci.h.target_energy)*100,5)}%.\
            The energetic fidelity witness for the ground state for the\n\
            VQE is {round(1- abs(gci.vqe_energy-gci.h.target_energy)/abs(gci.h.gap),5)} \n\
            and DBQA {round(1- abs(gci_loss-gci.h.target_energy)/abs(gci.h.gap),5)}\n\
            The true fidelity is {round(gnd_state_fidelity(gci),5)} (see boostvqe issue https://github.com/qiboteam/boostvqe/issues/51 why this value seems wrong)\n\
            and DBQA {round(gnd_state_fidelity_witness(gci,gci_loss),5)}\
"
    )
    gci.print_gate_count_report()
=======

def print_vqe_comparison_report(gci, nmb_digits_rounding = 2):
    rounded_values = gci.get_vqe_boosting_data()
    for key in rounded_values:
        if isinstance(rounded_values[key],float):
            rounded_values[key] = round( rounded_values[key],nmb_digits_rounding) 
    print(f"\
The target energy is {rounded_values['target_energy']}\n\
The VQE energy is {rounded_values['vqe_energy']} \n\
The DBQA energy is {rounded_values['gci_loss']}. \n\
The difference is for VQE is {rounded_values['diff_vqe_target']} \n\
and for the DBQA {rounded_values['diff_gci_target']} \n\
which can be compared to the spectral gap {rounded_values['gap']}.\n\
The relative difference is \n\
    - for VQE {rounded_values['diff_vqe_target_perc']}% \n\
    - for DBQA {rounded_values['diff_gci_target_perc']}%.\n\
The energetic fidelity witness of the ground state is: \n\
    - for the VQE  {rounded_values['fidelity_witness_vqe']} \n\
    - for DBQA {rounded_values['fidelity_witness_gci']}\n\
The true fidelity is \n\
    - for the VQE  {rounded_values['fidelity_vqe']}\n\
    - for DBQA {rounded_values['fidelity_gci']}\n\
                ")
    gate_count = gci.print_gate_count_report()   
>>>>>>> 0e282154


from mpl_toolkits.mplot3d import Axes3D


def plot_lr_s_loss(eval_dict):
    lr = [key[0] for key in eval_dict.keys()]
    s = [key[1] for key in eval_dict.keys()]
    loss = [value for value in eval_dict.values()]
    min_loss_index = loss.index(min(loss))
    min_lr = lr[min_loss_index]
    min_s = s[min_loss_index]
    min_loss = loss[min_loss_index]
    fig = plt.figure()
    ax = fig.add_subplot(111, projection="3d")
    sc = ax.scatter(lr, s, loss, c=loss, cmap="viridis")
    ax.scatter([min_lr], [min_s], [min_loss], color="red", s=100, label="Minimum Loss")
    ax.text(
        min_lr,
        min_s,
        min_loss,
        f"({np.round(min_lr,2)}, {np.round(min_s,2)}, {np.round(min_loss,4)})",
        color="red",
    )
    colorbar = plt.colorbar(sc)
    colorbar.set_label("Loss")
    ax.set_xlabel("Learning Rate (lr)")
    ax.set_ylabel("Step (s)")
    ax.set_zlabel("Loss")
    ax.legend()
    ax.set_title("3D Scatter Plot of (lr, s): loss")


def callback_D_optimization(params, gci, loss_history, params_history):
    params_history.append(params)
    eo_d = MagneticFieldEvolutionOracle(params[1:])
    loss_history.append(gci.loss(params[0], eo_d))


def loss_function_D(params, gci):
    """``params`` has shape [s0, b_list_0]."""
    eo = MagneticFieldEvolutionOracle(params[1:])
    return gci.loss(params[0], eo)


def optimize_D(
    params, gci, method, s_bounds=(1e-4, 1e-1), b_bounds=(0.0, 9.0), maxiter=100
):
    """Optimize Ising GCI model using chosen optimization `method`."""

    # evolutionary strategy
    if method == "cma":
        lower_bounds = s_bounds[0] + b_bounds[0] * (len(params) - 1)
        upper_bounds = s_bounds[1] + b_bounds[1] * (len(params) - 1)
        bounds = [lower_bounds, upper_bounds]
        opt_results = cma.fmin(
            loss_function_D,
            sigma0=0.5,
            x0=params,
            args=(gci,),
            options={"bounds": bounds, "maxiter": maxiter},
        )
        return opt_results[0]
    # scipy optimizations
    else:
        bounds = [s_bounds]
        for _ in range(len(params) - 1):
            bounds.append(b_bounds)
        # dual annealing algorithm
        if method == "annealing":
            opt_results = optimize.dual_annealing(
                func=loss_function_D,
                x0=params,
                bounds=bounds,
                args=(gci,),
                maxiter=maxiter,
            )
        elif method == "differential_evolution":
            opt_results = optimize.differential_evolution(
                func=loss_function_D,
                x0=params,
                bounds=bounds,
                args=(gci,),
                maxiter=maxiter,
            )
        elif method == "DIRECT":
            opt_results = optimize.direct(
                func=loss_function_D,
                bounds=bounds,
                args=(gci,),
                maxiter=maxiter,
            )
        elif method == "basinhopping":
            opt_results = optimize.basinhopping(
                func=loss_function_D,
                x0=params,
                niter=maxiter,
                minimizer_kwargs={"method": "Powell", "args": (gci,)},
            )
        # scipy local minimizers
        else:
            opt_results = optimize.minimize(
                fun=loss_function_D,
                x0=params,
                bounds=bounds,
                args=(gci,),
                method=method,
                options={"disp": 1, "maxiter": maxiter},
            )
    return opt_results.x<|MERGE_RESOLUTION|>--- conflicted
+++ resolved
@@ -230,34 +230,10 @@
     # implement the rotate by VQE on the level of circuits
     fsoe = VQERotatedEvolutionOracle(eo_xxz, vqe)
     # init gci with the vqe-rotated hamiltonian
-<<<<<<< HEAD
-    gci = GroupCommutatorIterationWithEvolutionOracles(
+    gci = VQEBoostingGroupCommutatorIteration(
         input_hamiltonian_evolution_oracle=fsoe, mode_double_bracket_rotation=mode_dbr
     )
 
-    gci.vqe = vqe
-
-    eigenergies = hamiltonian.eigenvalues()
-    target_energy = np.min(eigenergies)
-    gci.h.target_energy = target_energy
-    eigenergies.sort()
-    gap = eigenergies[1] - target_energy
-    gci.h.gap = gap
-    gci.h.ground_state = hamiltonian.eigenvectors()[0]
-
-    gci.vqe_energy = hamiltonian.expectation(vqe.circuit().state())
-
-    b_list = [1 + np.sin(x / 3) for x in range(10)]
-    gci.eo_d = MagneticFieldEvolutionOracle(b_list, name="D(B = 1+sin(x/3))")
-    gci.default_step_grid = np.linspace(0.003, 0.004, 10)
-
-    gci.path = path
-=======
-    gci  = VQEBoostingGroupCommutatorIteration(input_hamiltonian_evolution_oracle=fsoe, 
-            mode_double_bracket_rotation=mode_dbr)
-            
-
->>>>>>> 0e282154
     return gci
 
 
@@ -465,7 +441,6 @@
         logging.info(f"Total optimization time required: {time.time() - it} seconds")
 
         gci.mode_double_bracket_rotation = mode_dbr
-<<<<<<< HEAD
         gci.eo_d = eo_d
         print(gci.loss(best_s, eo_d))
         gci(best_s)
@@ -475,20 +450,13 @@
             print(
                 f"The selected data is {gci.mode_double_bracket_rotation} rotation with {gci.eo_d.name} for the duration s = {best_s}."
             )
-=======
-        gci.eo_d = eo_d        
-        gci(minimizer_s)
-        
-        if please_be_verbose:    
-            print(f"Executing gci step {gci_step_nmb+1}:\n")
-            print(f"The selected data is {gci.mode_double_bracket_rotation} rotation with {gci.eo_d.name} for the duration s = {minimizer_s}.")    
->>>>>>> 0e282154
             print("--- the report after execution:\n")
             print_vqe_comparison_report(gci)
             print("==== the execution report ends here")
-        boosting_callback_data[gci_step_nmb] = get_vqe_boosting_data(gci)
-
-    return gci, boosting_callback_data
+
+        # boosting_callback_data[gci_step_nmb] = get_vqe_boosting_data(gci)
+
+    return gci  # , boosting_callback_data
 
 
 def get_eo_d_initializations(nqubits, eo_d_name="B Field"):
@@ -504,43 +472,13 @@
         return [IsingNNEvolutionOracle([0] * nqubits, [1] * nqubits)]
 
 
-<<<<<<< HEAD
-def gnd_state_fidelity_witness(gci, e_state=None):
-    if e_state is None:
-        e_state = gci.loss()
-    return 1 - (e_state - gci.h.target_energy) / gci.h.gap
-
-
-def gnd_state_fidelity(gci):
-    input_state = gci.get_composed_circuit()().state()
-    return abs(gci.h.ground_state.T.conj() @ input_state) ** 2
-
-
-def print_vqe_comparison_report(gci):
-    gci_loss = gci.loss()
-    print(
-        f"VQE energy is {round(gci.vqe_energy,5)} and the DBQA yields {round(gci_loss,5)}. \n\
-            The target energy is {round(gci.h.target_energy,5)} which means the difference is for VQE \
-            {round(gci.vqe_energy-gci.h.target_energy,5)} and of the DBQA {round(gci_loss-gci.h.target_energy,5)} \
-            which can be compared to the spectral gap {round(gci.h.gap,5)}.\n\
-            The relative difference is for VQE {round(abs(gci.vqe_energy-gci.h.target_energy)/abs(gci.h.target_energy)*100,5)}% \
-            and for DBQA {round(abs(gci_loss-gci.h.target_energy)/abs(gci.h.target_energy)*100,5)}%.\
-            The energetic fidelity witness for the ground state for the\n\
-            VQE is {round(1- abs(gci.vqe_energy-gci.h.target_energy)/abs(gci.h.gap),5)} \n\
-            and DBQA {round(1- abs(gci_loss-gci.h.target_energy)/abs(gci.h.gap),5)}\n\
-            The true fidelity is {round(gnd_state_fidelity(gci),5)} (see boostvqe issue https://github.com/qiboteam/boostvqe/issues/51 why this value seems wrong)\n\
-            and DBQA {round(gnd_state_fidelity_witness(gci,gci_loss),5)}\
-"
-    )
-    gci.print_gate_count_report()
-=======
-
-def print_vqe_comparison_report(gci, nmb_digits_rounding = 2):
+def print_vqe_comparison_report(gci, nmb_digits_rounding=2):
     rounded_values = gci.get_vqe_boosting_data()
     for key in rounded_values:
-        if isinstance(rounded_values[key],float):
-            rounded_values[key] = round( rounded_values[key],nmb_digits_rounding) 
-    print(f"\
+        if isinstance(rounded_values[key], float):
+            rounded_values[key] = round(rounded_values[key], nmb_digits_rounding)
+    print(
+        f"\
 The target energy is {rounded_values['target_energy']}\n\
 The VQE energy is {rounded_values['vqe_energy']} \n\
 The DBQA energy is {rounded_values['gci_loss']}. \n\
@@ -556,9 +494,9 @@
 The true fidelity is \n\
     - for the VQE  {rounded_values['fidelity_vqe']}\n\
     - for DBQA {rounded_values['fidelity_gci']}\n\
-                ")
-    gate_count = gci.print_gate_count_report()   
->>>>>>> 0e282154
+                "
+    )
+    gate_count = gci.print_gate_count_report()
 
 
 from mpl_toolkits.mplot3d import Axes3D
