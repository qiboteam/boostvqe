import copy
import json
import logging
import time
from pathlib import Path

import cma
import matplotlib.pyplot as plt
import numpy as np
from qibo import hamiltonians
from qibo.models.dbi.utils_scheduling import hyperopt_step
from scipy import optimize

from boostvqe import ansatze
from boostvqe.compiling_XXZ import *
from boostvqe.models.dbi.double_bracket_evolution_oracles import *
from boostvqe.models.dbi.group_commutator_iteration_transpiler import *

OPTIMIZATION_FILE = "optimization_results.json"
PARAMS_FILE = "parameters_history.npy"
PLOT_FILE = "energy.pdf"
ROOT_FOLDER = "results"
FLUCTUATION_FILE = "fluctuations"
LOSS_FILE = "energies"
GRADS_FILE = "gradients"
HAMILTONIAN_FILE = "hamiltonian_matrix.npz"
SEED = 42
DELTA = 0.5
TOL = 1e-10
DBI_ENERGIES = "dbi_energies"
DBI_FLUCTUATIONS = "dbi_fluctuations"
DBI_STEPS = "dbi_steps"
DBI_D_MATRIX = "dbi_d_matrices"


logging.basicConfig(level=logging.INFO)


def generate_path(args) -> str:
    """Generate path according to job parameters"""
    if args.output_folder is None:
        output_folder = "results"
    else:
        output_folder = args.output_folder
    return f"./{output_folder}/{args.optimizer}_{args.nqubits}q_{args.nlayers}l_{args.seed}"


def create_folder(path: str) -> Path:
    """Create folder and returns path"""
    path = Path(path)
    path.mkdir(parents=True, exist_ok=True)
    return path


def results_dump(path: str, results: np.array, output_dict: dict):
    """Dump"""
    np.save(file=f"{path}/{PARAMS_FILE}", arr=results)
    json_file = Path(f"{path}/{OPTIMIZATION_FILE}")
    dump_json(json_file, output_dict)


def dump_json(path: Path, data):
    path.write_text(json.dumps(data, indent=4))


def json_load(path: str):
    f = open(path)
    return json.load(f)


def callback_energy_fluctuations(params, circuit, hamiltonian):
    """Evaluate the energy fluctuations"""
    circ = circuit.copy(deep=True)
    circ.set_parameters(params)
    result = hamiltonian.backend.execute_circuit(circ)
    final_state = result.state()
    return hamiltonian.dense.energy_fluctuation(final_state)


def train_vqe(
    circ,
    ham,
    optimizer,
    initial_parameters,
    tol,
    loss,
    niterations=None,
    nmessage=1,
    training_options=None,
):
    """Helper function which trains the VQE according to `circ` and `ham`."""
    params_history, loss_list, fluctuations, grads_history = (
        [],
        [],
        [],
        [],
    )

    if training_options is None:
        options = {}
    else:
        options = training_options

    circ.set_parameters(initial_parameters)

    vqe = ansatze.VQE(
        circuit=circ,
        hamiltonian=ham,
    )

    def callbacks(
        params,
        vqe=vqe,
        loss_list=loss_list,
        loss_fluctuation=fluctuations,
        params_history=params_history,
        grads_history=grads_history,
        loss=loss,
    ):
        """
        Callback function that updates the energy, the energy fluctuations and
        the parameters lists.
        """
        energy = loss(params, vqe.circuit, vqe.hamiltonian)
        loss_list.append(float(energy))
        loss_fluctuation.append(
            callback_energy_fluctuations(params, vqe.circuit, vqe.hamiltonian)
        )
        params_history.append(copy.deepcopy(params))
        grads_history.append(
            ansatze.compute_gradients(
                parameters=params, circuit=circ.copy(deep=True), hamiltonian=ham
            )
        )

        iteration_count = len(loss_list) - 1

        if niterations is not None and iteration_count % nmessage == 0:
            logging.info(f"Optimization iteration {iteration_count}/{niterations}")
            logging.info(f"Loss {energy:.5}")

    callbacks(initial_parameters)
    logging.info("Minimize the energy")

    results = vqe.minimize(
        initial_parameters,
        method=optimizer,
        callback=callbacks,
        tol=tol,
        loss_func=loss,
        options=options,
    )

    return (
        results,
        params_history,
        loss_list,
        grads_history,
        fluctuations,
        vqe,
    )


def rotate_h_with_vqe(hamiltonian, vqe):
    """Rotate `hamiltonian` using the unitary representing the `vqe`."""
    # inherit backend from hamiltonian and circuit from vqe
    backend = hamiltonian.backend
    circuit = vqe.circuit
    # create circuit matrix and compute the rotation
    matrix_circ = np.matrix(backend.to_numpy(circuit.unitary()))
    matrix_circ_dagger = backend.cast(np.array(matrix_circ.getH()))
    matrix_circ = backend.cast(matrix_circ)
    new_hamiltonian = matrix_circ_dagger @ hamiltonian.matrix @ np.array(matrix_circ)
    return new_hamiltonian


def apply_dbi_steps(dbi, nsteps, d_type=None, method=None, **kwargs):
    """Apply `nsteps` of `dbi` to `hamiltonian`."""
    nqubits = dbi.nqubits

    p0 = [0.01]
    if d_type is not None:
        if d_type == MagneticFieldEvolutionOracle:
            p0.extend([4 - np.sin(x / 3) for x in range(nqubits)])
        elif d_type == IsingNNEvolutionOracle:
            p0.extend([4 - np.sin(x / 3) for x in range(nqubits)] + nqubits * [1])
    energies, fluctuations, hamiltonians, steps, d_matrix = [], [], [], [], []
    logging.info(f"Applying {nsteps} steps of DBI to the given hamiltonian.")
    operators = []
    for _ in range(nsteps):
        logging.info(f"step {_+1}")

<<<<<<< HEAD
        optimized_params, opt_dict = optimize_D_for_dbi(
            p0, dbi, d_type, method, **kwargs
        )

        step = optimized_params[0]
        new_d = d_type.load(optimized_params[1:]).h.matrix
        operators.append(dbi(step=step, d=new_d))
=======
        if d_type is not None:
            optimized_params, opt_dict = optimize_D_for_dbi(
                p0, copy.deepcopy(dbi), d_type, method, **kwargs
            )
            step = optimized_params[0]
            new_d = d_type.load(optimized_params[1:]).h.matrix
        else:
            step = p0[0]
            new_d = dbi.diagonal_h_matrix

        operator = dbi(step=step, d=new_d)

        operators.append(operator)
>>>>>>> a13d0211
        steps.append(step)
        d_matrix.append(new_d)
        zero_state = np.transpose([dbi.h.backend.zero_state(dbi.h.nqubits)])

        logging.info(f"\nH matrix: {dbi.h.matrix}\n")

        energies.append(dbi.h.expectation(zero_state))
        fluctuations.append(dbi.energy_fluctuation(zero_state))
        hamiltonians.append(dbi.h.matrix)

        logging.info(f"DBI energies: {energies}")
    return hamiltonians, energies, fluctuations, steps, d_matrix, operators


def initialize_gci_from_vqe(
    nqubits=10,
    nlayers=7,
    seed=42,
    target_epoch=2000,
    mode_dbr=DoubleBracketRotationType.group_commutator_third_order_reduced,
):
    path = f"../results/vqe_data/with_params/{nqubits}q{nlayers}l/sgd_{nqubits}q_{nlayers}l_{seed}/"

    # upload system configuration and parameters for all the training
    with open(path + "optimization_results.json") as file:
        config = json.load(file)

    losses = dict(np.load(path + "energies.npz"))["0"]
    params = np.load(path + f"parameters/params_ite{target_epoch}.npy")

    nqubits = config["nqubits"]
    # build circuit, hamiltonian and VQE
    # circuit = build_circuit(nqubits, config["nlayers"], "numpy")
    circuit = getattr(ansatze, config["ansatz"])(config["nqubits"], config["nlayers"])

    hamiltonian = hamiltonians.XXZ(nqubits=nqubits, delta=0.5)

    vqe = ansatze.VQE(circuit, hamiltonian)
    # set target parameters into the VQE
    vqe.circuit.set_parameters(params)

    eo_xxz = XXZ_EvolutionOracle(nqubits, steps=1, order=2)
    # implement the rotate by VQE on the level of circuits
    fsoe = VQERotatedEvolutionOracle(eo_xxz, vqe)
    # init gci with the vqe-rotated hamiltonian
    gci = VQEBoostingGroupCommutatorIteration(
        input_hamiltonian_evolution_oracle=fsoe, mode_double_bracket_rotation=mode_dbr
    )

    return gci


def select_recursion_step_circuit(
    gci,
    mode_dbr_list=[DoubleBracketRotationType.group_commutator_third_order_reduced],
    eo_d=None,
    step_grid=np.linspace(1e-3, 3e-2, 10),
    please_be_visual=False,
    save_path=None,
):
    """Returns: circuit of the step, code of the strategy"""

    if eo_d is None:
        eo_d = gci.eo_d

    minimal_losses = []
    all_losses = []
    minimizer_s = []
    for i, mode in enumerate(mode_dbr_list):
        gci.mode_double_bracket_rotation = mode
        s, l, ls = gci.choose_step(d=eo_d, step_grid=step_grid, mode_dbr=mode)
        # here optimize over gradient descent
        minimal_losses.append(l)
        minimizer_s.append(s)

        if please_be_visual:
            plt.plot(step_grid, ls)
            plt.yticks([ls[0], l, ls[-1]])
            plt.xticks([step_grid[0], s, step_grid[-1]])
            plt.title(mode.name)
            if save_path is None:
                save_path = f"{gci.path}figs/gci_boost_{gci.mode_double_bracket_rotation}_s={s}.pdf"
            if gci.please_save_fig_to_pdf is True:
                plt.savefig(save_path, format="pdf")
            plt.show()

    minimizer_dbr_id = np.argmin(minimal_losses)

    return mode_dbr_list[minimizer_dbr_id], minimizer_s[minimizer_dbr_id], eo_d


from boostvqe.models.dbi.utils_gci_optimization import *


def select_recursion_step_gd_circuit(
    gci,
    mode,
    eo_d_type,
    params,
    step_grid=np.linspace(1e-5, 3e-2, 30),
    lr_range=(1e-3, 1),
    threshold=1e-4,
    max_eval_gd=30,
    nmb_gd_epochs=0,
):
    """Returns: circuit of the step, code of the strategy"""

    # minimal_losses = []
    # minimizer_s = []
    # minimizer_eo_d = []
    eo_d = eo_d_type.load(params)
    # returns min_s, min_loss, loss_list
    s, l, ls = gci.choose_step(d=eo_d, step_grid=step_grid, mode_dbr=mode)
    for epoch in range(nmb_gd_epochs):
        ls = []
        s_min, s_max = step_grid[0], step_grid[-1]
        lr_min, lr_max = lr_range[0], lr_range[-1]
        eo_d, s, l, eval_dict, params, best_lr = choose_gd_params(
            gci=gci,
            eo_d_type=eo_d_type,
            params=params,
            loss_0=l,
            s_0=s,
            s_min=s_min,
            s_max=s_max,
            lr_min=lr_min,
            lr_max=lr_max,
            threshold=threshold,
            max_eval=max_eval_gd,
            mode=mode,
        )

    print(
        f"Just finished the selection: better loss {l} for mode {mode},\
                with duration s={s}, and eo_d name = {eo_d.__class__.__name__}"
    )
    return (
        mode,
        s,
        l,
        eo_d,
    )


def callback_D_optimization(params, gci, loss_history, params_history):
    params_history.append(params)
    gci.eo_d.params = params[1:]
    # eo_d = MagneticFieldEvolutionOracle.from_b(params[1:])
    loss_history.append(gci.loss(params[0]))


def loss_function_D(gci_params, gci, eo_d_type, mode):
    """``params`` has shape [s0, b_list_0]."""
    return gci.loss(gci_params[0], eo_d_type.load(gci_params[1:]), mode)


def optimize_D(
    params,
    gci,
    eo_d_type,
    mode,
    method,
    s_bounds=(1e-4, 1e-1),
    b_bounds=(0.0, 9.0),
    maxiter=100,
):
    """Optimize Ising GCI model using chosen optimization `method`."""

    # evolutionary strategy
    if method == "cma":
        lower_bounds = s_bounds[0] + b_bounds[0] * (len(params) - 1)
        upper_bounds = s_bounds[1] + b_bounds[1] * (len(params) - 1)
        bounds = [lower_bounds, upper_bounds]
        opt_results = cma.fmin(
            loss_function_D,
            sigma0=0.5,
            x0=params,
            args=(gci, eo_d_type, mode),
            options={"bounds": bounds, "maxiter": maxiter},
        )
        result_dict = convert_numpy(opt_results[-2].result._asdict())
        return opt_results[0], {f"{method}_extras": result_dict}
    # scipy optimizations
    else:
        bounds = [s_bounds]
        for _ in range(len(params) - 1):
            bounds.append(b_bounds)
        # dual annealing algorithm
        if method == "annealing":
            opt_results = optimize.dual_annealing(
                func=loss_function_D,
                x0=params,
                bounds=bounds,
                args=(gci, eo_d_type, mode),
                maxiter=maxiter,
            )
        elif method == "differential_evolution":
            opt_results = optimize.differential_evolution(
                func=loss_function_D,
                x0=params,
                bounds=bounds,
                args=(gci, eo_d_type, mode),
                maxiter=maxiter,
            )
        elif method == "DIRECT":
            opt_results = optimize.direct(
                func=loss_function_D,
                bounds=bounds,
                args=(gci, eo_d_type, mode),
                maxiter=maxiter,
            )
        elif method == "basinhopping":
            opt_results = optimize.basinhopping(
                func=loss_function_D,
                x0=params,
                niter=maxiter,
                minimizer_kwargs={"method": "Powell", "args": (gci, eo_d_type, mode)},
            )
        # scipy local minimizers
        else:
            opt_results = optimize.minimize(
                fun=loss_function_D,
                x0=params,
                bounds=bounds,
                args=(gci, eo_d_type, mode),
                method=method,
                options={"disp": 1, "maxiter": maxiter},
            )
    return opt_results.x, {f"{method}_extras": convert_numpy(dict(opt_results))}


def optimize_D_for_dbi(
    params,
    dbi,
    d_type,
    method,
    s_bounds=(1e-4, 1e-1),
    b_bounds=(0.0, 9.0),
    maxiter=100,
):
    """Optimize Ising GCI model using chosen optimization `method`."""

    # evolutionary strategy
    if method == "cma":
        lower_bounds = s_bounds[0] + b_bounds[0] * (len(params) - 1)
        upper_bounds = s_bounds[1] + b_bounds[1] * (len(params) - 1)
        bounds = [lower_bounds, upper_bounds]
        opt_results = cma.fmin(
            loss_function_D_dbi,
            sigma0=0.5,
            x0=params,
            args=(dbi, d_type),
            options={"bounds": bounds, "maxiter": maxiter},
        )
        result_dict = convert_numpy(opt_results[-2].result._asdict())
        return opt_results[0], {f"{method}_extras": result_dict}
    # scipy optimizations
    else:
        bounds = [s_bounds]
        for _ in range(len(params) - 1):
            bounds.append(b_bounds)
        # dual annealing algorithm
        if method == "annealing":
            opt_results = optimize.dual_annealing(
                func=loss_function_D_dbi,
                x0=params,
                bounds=bounds,
                args=(dbi, d_type),
                maxiter=maxiter,
            )
        elif method == "differential_evolution":
            opt_results = optimize.differential_evolution(
                func=loss_function_D_dbi,
                x0=params,
                bounds=bounds,
                args=(dbi, d_type),
                maxiter=maxiter,
            )
        elif method == "DIRECT":
            opt_results = optimize.direct(
                func=loss_function_D_dbi,
                bounds=bounds,
                args=(dbi, d_type),
                maxiter=maxiter,
            )
        elif method == "basinhopping":
            opt_results = optimize.basinhopping(
                func=loss_function_D_dbi,
                x0=params,
                niter=maxiter,
                minimizer_kwargs={"method": "Powell", "args": (dbi, d_type)},
            )
        # scipy local minimizers
        else:
            opt_results = optimize.minimize(
                fun=loss_function_D_dbi,
                x0=params,
                bounds=bounds,
                args=(dbi, d_type),
                method=method,
                options={"disp": 1, "maxiter": maxiter},
            )
    return opt_results.x, {f"{method}_extras": convert_numpy(dict(opt_results))}


def loss_function_D_dbi(dbi_params, dbi, d_type):
    """``params`` has shape [s0, b_list_0]."""
    test_dbi = copy.deepcopy(dbi)
    d = d_type.load(dbi_params[1:]).h.matrix
    test_dbi(step=dbi_params[0], d=d)
    zero_state = test_dbi.backend.zero_state(test_dbi.nqubits)
    return test_dbi.h.expectation(zero_state)


def loss_function_D(gci_params, gci, eo_d_type, mode):
    """``params`` has shape [s0, b_list_0]."""
    return gci.loss(gci_params[0], eo_d_type.load(gci_params[1:]), mode)


def convert_numpy(obj):
    """Convert numpy objects into python types which can be dumped."""
    if isinstance(obj, np.ndarray):
        return obj.tolist()
    elif isinstance(obj, np.generic):
        return obj.item()
    elif isinstance(obj, dict):
        return {key: convert_numpy(val) for key, val in obj.items()}
    elif isinstance(obj, list):
        return [convert_numpy(item) for item in obj]
    else:
        return obj<|MERGE_RESOLUTION|>--- conflicted
+++ resolved
@@ -190,15 +190,6 @@
     for _ in range(nsteps):
         logging.info(f"step {_+1}")
 
-<<<<<<< HEAD
-        optimized_params, opt_dict = optimize_D_for_dbi(
-            p0, dbi, d_type, method, **kwargs
-        )
-
-        step = optimized_params[0]
-        new_d = d_type.load(optimized_params[1:]).h.matrix
-        operators.append(dbi(step=step, d=new_d))
-=======
         if d_type is not None:
             optimized_params, opt_dict = optimize_D_for_dbi(
                 p0, copy.deepcopy(dbi), d_type, method, **kwargs
@@ -212,7 +203,6 @@
         operator = dbi(step=step, d=new_d)
 
         operators.append(operator)
->>>>>>> a13d0211
         steps.append(step)
         d_matrix.append(new_d)
         zero_state = np.transpose([dbi.h.backend.zero_state(dbi.h.nqubits)])
