from copy import deepcopy
from dataclasses import dataclass
from enum import Enum, auto
<<<<<<< HEAD
from functools import reduce
from typing import Optional, Union
=======
from functools import cached_property, reduce
from typing import Union
>>>>>>> 80b4068b

import hyperopt
import matplotlib.pyplot as plt
import numpy as np
from qibo import Circuit, gates, symbols
from qibo.config import raise_error
from qibo.hamiltonians import AbstractHamiltonian, SymbolicHamiltonian
from qibo.transpiler.unitary_decompositions import two_qubit_decomposition

# TODO: remove this global import
from boostvqe.compiling_XXZ import nqubit_XXZ_decomposition


class EvolutionOracleType(Enum):
    """Mode to represent evolution oracle exp{-i t H}."""

    numerical = auto()
    """Matrix exponentiation."""

    hamiltonian_simulation = auto()
    """Use SymbolicHamiltonian and the compiles the circuit."""


@dataclass
class EvolutionOracle:
    """Representation of an EvolutionOracle exp{-i t h }."""

    h: AbstractHamiltonian
    """Hamiltonian to be exponentiated."""
    evolution_oracle_type: EvolutionOracleType
    """Type of evolution oracle."""

    def __post_init__(self):
        if self.steps is None:
            self.steps = 1
        """Number of steps in Trotter-Suzuki discretization."""

    def __call__(self, t_duration: float):
        """Returns either the name or the circuit"""
        return self.circuit(t_duration=t_duration)

    def circuit(self, t_duration: float, steps: Optional[int] = None):
        """This function returns depending on `EvolutionOracleType` string, ndarray or `Circuit`.
        In the hamiltonian_simulation mode we evaluate an appropriate Trotter-Suzuki discretization up to `self.eps_trottersuzuki` threshold.
        """
        if self.evolution_oracle_type is EvolutionOracleType.numerical:
            return self.h.exp(t_duration)  # e^{- i t_duration H}
        else:
            if steps is None:
                steps = self.steps
            dt = t_duration / steps
            original_circuit = self.h.circuit(dt)
            decomposed_circuit = Circuit(original_circuit.nqubits)

            for gate in original_circuit.queue:
                if len(gate.qubits) > 1:  # if gate is two qubit
                    gate_decomposition = two_qubit_decomposition(
                        *gate.qubits, gate.matrix()
                    )
                    for gate_elem in gate_decomposition:
                        decomposed_circuit.add(gate_elem)
                else:
                    decomposed_circuit.add(gate)

            return reduce(
                Circuit.__add__,
<<<<<<< HEAD
                [decomposed_circuit] * steps,
=======
                [self.h.circuit(dt)] * self.steps,  # approx of e^{- i t_duration H}
>>>>>>> 80b4068b
            )

    def inverted(self, duration: float):
        if self.evolution_oracle_type is EvolutionOracleType.hamiltonian_simulation:
            return self.circuit(duration).operator.invert()
        elif self.evolution_oracle_type is EvolutionOracleType.numerical:
            return np.linalg.inv(self.circuit(duration))


@dataclass
class FrameShiftedEvolutionOracle(EvolutionOracle):
    """EvolutionOracle to perform FrameShift.

    The new EvolutionOracle will be the following V base_evolution_oracle Vdag.
    Where V is `before circuit` and Vdag is `after circuit.
    """

    # before_circuit: Union[Circuit, np.ndarray]
    # after_circuit: Union[Circuit, np.ndarray]
    circuit_frame: Union[Circuit, np.ndarray]
    base_evolution_oracle: EvolutionOracle

    @classmethod
    def from_evolution_oracle(
        cls,
        base_evolution_oracle: EvolutionOracle,
        circuit_frame,
    ):
        """Create instance using only new attributes of FreameShiftedEvolutionOracle."""
        return cls(
            base_evolution_oracle=base_evolution_oracle,
            circuit_frame=circuit_frame,
            h=base_evolution_oracle.h,
            evolution_oracle_type=base_evolution_oracle.evolution_oracle_type,
        )

    @property
    def nqubits(self):
        return self.circuit_frame.nqubits

    def circuit(self, duration: float = None):
        """Compute corresponding circuit."""

        if self.evolution_oracle_type is EvolutionOracleType.numerical:
            return (
                self.inverse_circuit
                @ self.base_evolution_oracle(duration)
                @ self.circuit_frame
            )
        elif self.evolution_oracle_type is EvolutionOracleType.hamiltonian_simulation:
            return (
                self.circuit_frame
                + self.base_evolution_oracle.circuit(duration)
                + self.inverse_circuit
            )
        else:
            raise_error(
                ValueError,
                f"You are using an EvolutionOracle type which is not yet supported.",
            )

    @cached_property
    def inverse_circuit(self):
        if self.evolution_oracle_type is EvolutionOracleType.hamiltonian_simulation:
            return self.circuit_frame.invert()
        elif self.evolution_oracle_type is EvolutionOracleType.numerical:
            return np.linalg.inv(self.circuit_frame)

    def get_composed_circuit(self):
        """Collect all frame shift in circuits."""
        c = Circuit(nqubits=self.nqubits)
        fseo = self
        while isinstance(fseo, FrameShiftedEvolutionOracle):
            if (
                self.base_evolution_oracle.evolution_oracle_type
                is EvolutionOracleType.numerical
            ):
                c = c @ fseo.circuit_frame
            elif (
                self.base_evolution_oracle.evolution_oracle_type
                is EvolutionOracleType.hamiltonian_simulation
            ):
                c = c + fseo.circuit_frame
            fseo = fseo.base_evolution_oracle
        return c


@dataclass
class MagneticFieldEvolutionOracle(EvolutionOracle):
    """Evolution oracle with MagneticField."""

    _params: Union[list, np.ndarray]

    @property
    def params(self):
        if isinstance(self._params, list):
            return self._params
        return self._params.tolist()

    @params.setter
    def params(self, params):
        self._params = params

    @classmethod
    def load(
        cls,
        params: list,
        evolution_oracle_type: EvolutionOracleType = EvolutionOracleType.hamiltonian_simulation,
    ):
        nqubits = len(params)
        hamiltonian = SymbolicHamiltonian(
            sum([bi * symbols.Z(j) for j, bi in zip(range(nqubits), params)])
        )
        return cls(
            h=hamiltonian, evolution_oracle_type=evolution_oracle_type, _params=params
        )

    def circuit(self, t):
        """
        Constructs an Magnetic Field model circuit for n qubits, given by:
        .. math::
            H(B) = \\sum_{i=0}^{N-1} B_i Z_i


        Args:
        nqubits (int): Number of qubits.
        t (float): Total evolution time.

        Returns:
        Circuit: The final multi-layer circuit.

        """
        nqubits = len(self.params)
        circuit = Circuit(nqubits=nqubits)
        # TODO: ask Marek
        circuit.add(
            gates.RZ(q_i, 2 * t * b) for q_i, b in zip(range(nqubits), self.params)
        )
        return circuit


@dataclass
class IsingNNEvolutionOracle(EvolutionOracle):
    _params: Union[list, np.ndarray]

    @property
    def params(self):
        if isinstance(self._params, list):
            return self._params
        return self._params.tolist()

    @params.setter
    def params(self, params):
        self._params = params

    @classmethod
    def load(
        cls,
        params: list,
        evolution_oracle_type: EvolutionOracleType = EvolutionOracleType.hamiltonian_simulation,
    ):
        nqubits = len(params) // 2
        b = params[:nqubits]
        j = params[nqubits:]
        hamiltonian = SymbolicHamiltonian(
            sum(
                [bi * symbols.Z(l) for l, bi in zip(range(nqubits), b)]
                + [
                    j[i] * symbols.Z(i) * symbols.Z((i + 1) % nqubits)
                    for i in range(nqubits)
                ]
            )
        )
        return cls(
            h=hamiltonian, evolution_oracle_type=evolution_oracle_type, _params=params
        )

    def circuit(self, t):
        """
        Constructs an XXZ model circuit for n qubits, given by:
        .. math::
            H(B,J) = \\sum_{i=0}^{N-1} \\left( B_i Z_i+ J_i Z_i Z_{i+1} \\right)


        Args:
        nqubits (int): Number of qubits.
        t (float): Total evolution time.

        Returns:
        Circuit: The final multi-layer circuit.

        """
        nqubits = len(self.params) // 2
        circuit = Circuit(nqubits=nqubits)
        # Create lists of even and odd qubit indices
        list_q_i = [num for num in range(nqubits)]
        list_q_ip1 = [num + 1 for num in range(nqubits - 1)]
        list_q_ip1.append(0)

        for q_i, q_ip1, j in zip(list_q_i, list_q_ip1, self.params[nqubits:]):
            circuit.add(gates.CNOT(q_i, q_ip1))
            circuit.add(gates.RZ(q_ip1, 2 * t * j))
            circuit.add(gates.CNOT(q_i, q_ip1))
        circuit.add(
            gates.RZ(q_i, 2 * t * b)
            for q_i, b in zip(range(nqubits), self.params[:nqubits])
        )
        return circuit


@dataclass
class XXZ_EvolutionOracle(EvolutionOracle):
    steps: int = None
    order: int = None
    delta: float = 0.5

    @classmethod
    def from_nqubits(cls, nqubits, delta, **kwargs):
        hamiltonian = SymbolicHamiltonian(
            sum(
                [
                    symbols.X(j) * symbols.X(j + 1)
                    + symbols.Y(j) * symbols.Y(j + 1)
                    + delta * symbols.Z(j) * symbols.Z(j + 1)
                    for j in range(nqubits - 1)
                ]
                + [
                    symbols.X(nqubits - 1) * symbols.X(0)
                    + symbols.Y(nqubits - 1) * symbols.Y(0)
                    + delta * symbols.Z(nqubits - 1) * symbols.Z(0)
                ]
            ),
            nqubits=nqubits,
        )
        return cls(
            h=hamiltonian,
            evolution_oracle_type=EvolutionOracleType.hamiltonian_simulation,
            **kwargs,
        )

    def circuit(self, t_duration, steps=None, order=None):
        if steps is None:
            steps = self.steps
        if order is None:
            order = self.order
            # this is doing correctly e^{- i t H_XXZ}
        return nqubit_XXZ_decomposition(
            nqubits=self.h.nqubits,
            t=t_duration,
            delta=self.delta,
            steps=steps,
            order=order,
        )<|MERGE_RESOLUTION|>--- conflicted
+++ resolved
@@ -1,13 +1,8 @@
 from copy import deepcopy
 from dataclasses import dataclass
 from enum import Enum, auto
-<<<<<<< HEAD
-from functools import reduce
-from typing import Optional, Union
-=======
 from functools import cached_property, reduce
 from typing import Union
->>>>>>> 80b4068b
 
 import hyperopt
 import matplotlib.pyplot as plt
@@ -74,11 +69,7 @@
 
             return reduce(
                 Circuit.__add__,
-<<<<<<< HEAD
-                [decomposed_circuit] * steps,
-=======
                 [self.h.circuit(dt)] * self.steps,  # approx of e^{- i t_duration H}
->>>>>>> 80b4068b
             )
 
     def inverted(self, duration: float):
