from enum import Enum, auto

import hyperopt
import numpy as np
from qibo import *
from qibo import gates, symbols
from qibo.config import raise_error
from qibo.hamiltonians import Hamiltonian, SymbolicHamiltonian

from boostvqe.models.dbi import *
from boostvqe.models.dbi.double_bracket import *
from boostvqe.models.dbi.double_bracket_evolution_oracles import *


class DoubleBracketRotationType(Enum):
    # The dbr types below need a diagonal input matrix $\hat D_k$   :

    single_commutator = auto()
    """Use single commutator."""

    group_commutator = auto()
    """Use group commutator approximation"""

    group_commutator_reordered = auto()
    """Use group commutator approximation with reordering of the operators"""

    group_commutator_reduced = auto()
    """Use group commutator approximation with a reduction using symmetry"""
    group_commutator_third_order = auto()
    """Higher order approximation    """
    group_commutator_third_order_reduced = auto()
    """Higher order approximation    """

    group_commutator_mix_twice = auto()

    group_commutator_reduced_twice = auto()

    group_commutator_third_order_reduced_twice = auto()


class GroupCommutatorIterationWithEvolutionOracles(DoubleBracketIteration):
    """
    Class which will be later merged into the @super somehow"""

    def __init__(
        self,
        input_hamiltonian_evolution_oracle: EvolutionOracle,
        mode_double_bracket_rotation: DoubleBracketRotationType = DoubleBracketRotationType.group_commutator,
        h_ref=None,
    ):
        if mode_double_bracket_rotation is DoubleBracketRotationType.single_commutator:
            mode_double_bracket_rotation_old = (
                DoubleBracketGeneratorType.single_commutator
            )
        else:
            mode_double_bracket_rotation_old = (
                DoubleBracketGeneratorType.group_commutator
            )
        super().__init__(
            input_hamiltonian_evolution_oracle.h, mode_double_bracket_rotation_old
        )
        if h_ref is not None:
            self.h_ref = h_ref
        else:
            self.h_ref = deepcopy(input_hamiltonian_evolution_oracle.h)
        self.input_hamiltonian_evolution_oracle = input_hamiltonian_evolution_oracle

        self.mode_double_bracket_rotation = mode_double_bracket_rotation

        self.gci_unitary = []
        self.gci_unitary_dagger = []
        self.iterated_hamiltonian_evolution_oracle = deepcopy(
            self.input_hamiltonian_evolution_oracle
        )
        self.please_evaluate_matrices = False
        self.default_step_grid = np.linspace(0.001, 0.03, 10)
        self.eo_d = MagneticFieldEvolutionOracle([1] * self.nqubits)

        self.please_save_fig_to_pdf = False

    def __call__(
        self,
        step_duration: float,
        diagonal_association: EvolutionOracle = None,
        mode_dbr: DoubleBracketRotationType = None,
    ):
        if diagonal_association is None:
            diagonal_association = self.eo_d
        # Set rotation type
        if mode_dbr is None:
            mode_dbr = self.mode_double_bracket_rotation

        if mode_dbr is DoubleBracketRotationType.single_commutator:
            raise_error(
                ValueError,
                "single_commutator DBR mode doesn't make sense with EvolutionOracle",
            )

        # This will run the appropriate group commutator step
        rs_circ = self.recursion_step_circuit(
            step_duration, diagonal_association, mode_dbr=mode_dbr
        )
        if (
            self.input_hamiltonian_evolution_oracle.mode_evolution_oracle
            is EvolutionOracleType.numerical
        ):
            rs_circ_inv = np.linalg.inv(rs_circ)
        else:
            rs_circ_inv = rs_circ.invert()
        self.iterated_hamiltonian_evolution_oracle = FrameShiftedEvolutionOracle(
            deepcopy(self.iterated_hamiltonian_evolution_oracle),
            str(step_duration),
            rs_circ_inv,
            rs_circ,
        )

        if self.please_evaluate_matrices:
            if (
                self.input_hamiltonian_evolution_oracle.mode_evolution_oracle
                is EvolutionOracleType.numerical
            ):
                self.h.matrix = rs_circ_inv_ @ self.h.matrix @ rs_circ

            elif (
                self.input_hamiltonian_evolution_oracle.mode_evolution_oracle
                is EvolutionOracleType.hamiltonian_simulation
            ):
                self.h.matrix = (
                    rs_circ_inv.unitary() @ self.h.matrix @ rs_circ.unitary()
                )

            elif (
                self.input_hamiltonian_evolution_oracle.mode_evolution_oracle
                is EvolutionOracleType.text_strings
            ):
                raise_error(NotImplementedError)
            else:
                super().__call__(step_duration, diagonal_association.h.dense.matrix)

    def eval_gcr_unitary(
        self,
        step_duration: float,
        eo_1: EvolutionOracle,
        eo_2: EvolutionOracle = None,
        mode_dbr: DoubleBracketRotationType = None,
    ):
        u = self.recursion_step_circuit(step_duration, eo_1, eo_2, mode_dbr=mode_dbr)

        if eo_1.mode_evolution_oracle is EvolutionOracleType.hamiltonian_simulation:
            return u.unitary()
        elif eo_1.mode_evolution_oracle is EvolutionOracleType.numerical:
            return u

    def group_commutator(
        self,
        step_duration: float,
        eo_1: EvolutionOracle,
        eo_2: EvolutionOracle = None,
        mode_dbr: DoubleBracketRotationType = None,
    ):
        s_step = np.sqrt(step_duration)
        if eo_2 is None:
            eo_2 = self.iterated_hamiltonian_evolution_oracle

        assert eo_1.mode_evolution_oracle.value is eo_2.mode_evolution_oracle.value

        if mode_dbr is None:
            gc_type = self.mode_double_bracket_rotation
        else:
            gc_type = mode_dbr

        if gc_type is DoubleBracketRotationType.single_commutator:
            raise_error(
                ValueError,
                "You are trying to get the group commutator query list but your dbr mode is single_commutator and not an approximation by means of a product formula!",
            )

        if gc_type is DoubleBracketRotationType.group_commutator:
            query_list_forward = [
                deepcopy(eo_2).circuit(s_step),
                deepcopy(eo_1).circuit(s_step),
                deepcopy(eo_2).circuit(-s_step),
                deepcopy(eo_1).circuit(-s_step),
            ]
            query_list_backward = [
                deepcopy(eo_1).circuit(s_step),
                deepcopy(eo_2).circuit(s_step),
                deepcopy(eo_1).circuit(-s_step),
                deepcopy(eo_2).circuit(-s_step),
            ]
        elif gc_type is DoubleBracketRotationType.group_commutator_reordered:
            query_list_forward = [
                deepcopy(eo_1).circuit(s_step),
                deepcopy(eo_2).circuit(-s_step),
                deepcopy(eo_1).circuit(-s_step),
                deepcopy(eo_2).circuit(s_step),
            ]
            query_list_backward = [
                deepcopy(eo_2).circuit(-s_step),
                deepcopy(eo_1).circuit(s_step),
                deepcopy(eo_2).circuit(s_step),
                deepcopy(eo_1).circuit(-s_step),
            ]
        elif gc_type is DoubleBracketRotationType.group_commutator_reduced:
            query_list_forward = [
                deepcopy(eo_1).circuit(s_step),
                deepcopy(eo_2).circuit(-s_step),
                deepcopy(eo_1).circuit(-s_step),
            ]
            query_list_backward = [
                deepcopy(eo_1).circuit(s_step),
                deepcopy(eo_2).circuit(s_step),
                deepcopy(eo_1).circuit(-s_step),
            ]
        elif gc_type is DoubleBracketRotationType.group_commutator_third_order:
            query_list_forward = [
                deepcopy(eo_2).circuit(-s_step * (np.sqrt(5) - 1) / 2),
                deepcopy(eo_1).circuit(-s_step * (np.sqrt(5) - 1) / 2),
                deepcopy(eo_2).circuit(s_step),
                deepcopy(eo_1).circuit(s_step * (np.sqrt(5) + 1) / 2),
                deepcopy(eo_2).circuit(-s_step * (3 - np.sqrt(5)) / 2),
                deepcopy(eo_1).circuit(-s_step),
            ]
            query_list_backward = [Circuit.invert(c) for c in query_list_forward[::-1]]
        elif gc_type is DoubleBracketRotationType.group_commutator_third_order_reduced:
            query_list_forward = [
                deepcopy(eo_1).circuit(-s_step * (np.sqrt(5) - 1) / 2),
                deepcopy(eo_2).circuit(s_step),
                deepcopy(eo_1).circuit(s_step * (np.sqrt(5) + 1) / 2),
                deepcopy(eo_2).circuit(-s_step * (3 - np.sqrt(5)) / 2),
                deepcopy(eo_1).circuit(-s_step),
            ]
            query_list_backward = [Circuit.invert(c) for c in query_list_forward[::-1]]
        elif gc_type is DoubleBracketRotationType.group_commutator_mix_twice:
            s_step = step_duration / 2
            c1 = self.group_commutator(
                s_step, eo_1, eo_2, mode_dbr=DoubleBracketRotationType.group_commutator
            )["forwards"]
            c2 = self.group_commutator(
                s_step,
                eo_1,
                eo_2,
                mode_dbr=DoubleBracketRotationType.group_commutator_reduced,
            )["forwards"]
            return {"forwards": c2 + c1, "backwards": (c2 + c1).invert()}
        elif gc_type is DoubleBracketRotationType.group_commutator_reduced_twice:
            s_step = step_duration / 2
            c1 = self.group_commutator(
                s_step,
                eo_1,
                eo_2,
                mode_dbr=DoubleBracketRotationType.group_commutator_reduced,
            )["forwards"]
            return {"forwards": c1 + c1, "backwards": (c1 + c1).invert()}
        elif (
            gc_type
            is DoubleBracketRotationType.group_commutator_third_order_reduced_twice
        ):
            s_step = step_duration / 2
            c1 = self.group_commutator(
                s_step,
                eo_1,
                eo_2,
                mode_dbr=DoubleBracketRotationType.group_commutator_third_order_reduced,
            )["forwards"]
            return {"forwards": c1 + c1, "backwards": (c1 + c1).invert()}
        else:
            raise_error(
                ValueError,
                "You are in the group commutator query list but your dbr mode is not recognized",
            )

        eo_mode = eo_1.mode_evolution_oracle

        if eo_mode is EvolutionOracleType.text_strings:
            return {
                "forwards": reduce(str.__add__, query_list_forward),
                "backwards": reduce(str.__add__, query_list_backward),
            }
        elif eo_mode is EvolutionOracleType.hamiltonian_simulation:
            return {
                "forwards": reduce(Circuit.__add__, query_list_forward[::-1]),
                "backwards": reduce(Circuit.__add__, query_list_backward[::-1]),
            }
        elif eo_mode is EvolutionOracleType.numerical:
            return {
                "forwards": reduce(np.ndarray.__matmul__, query_list_forward),
                "backwards": reduce(np.ndarray.__matmul__, query_list_backward),
            }
        else:
            raise_error(ValueError, "Your EvolutionOracleType is not recognized")

    def loss(self, step_duration: float = None, eo_d=None, mode_dbr=None):
        """
        Compute loss function distance between `look_ahead` steps.

        Args:
            step_duration (float): iteration step.
            d (np.array): diagonal operator, use canonical by default.
            look_ahead (int): number of iteration steps to compute the loss function;
        """

        circ = self.get_composed_circuit()
        if step_duration is not None:
            circ = self.recursion_step_circuit(step_duration, eo_d, mode_dbr) + circ
        return self.h_ref.expectation(circ().state())

    def choose_step(
        self,
        step_grid=None,
        step_min: float = 1e-3,
        step_max: float = 0.03,
        s_guess=1e-5,
        max_evals: int = 3,
        optimizer: callable = None,
        look_ahead: int = 1,
        please_be_verbose: bool = False,
        d=None,
        mode_dbr=None,
    ):
        if step_grid is None:
            step_grid = np.linspace(step_min, step_max, max_evals)

        losses = []
        for s in step_grid:
            losses.append(self.loss(s, d, mode_dbr))
        if please_be_verbose:
            print(losses)
        return step_grid[np.argmin(losses)], np.min(losses), losses

    def get_composed_circuit(self, step_duration=None, eo_d=None):
        """Get the ordered composition of all previous circuits regardless of previous mode_dbr
        settings."""
        if step_duration is None or eo_d is None:
            return self.iterated_hamiltonian_evolution_oracle.get_composed_circuit()
        else:
            return (
                self.recursion_step_circuit(step_duration, eo_d)
                + self.iterated_hamiltonian_evolution_oracle.get_composed_circuit()
            )

    def recursion_step_circuit(self, step_duration, eo_d, mode_dbr=None):
        return self.group_commutator(
            step_duration=step_duration, eo_1=eo_d, mode_dbr=mode_dbr
        )["forwards"]

    @staticmethod
    def count_gates(circuit, gate_type):
        t = 0
        for g in circuit.queue:
            if isinstance(g, gate_type):
                t = t + 1
        return t

    def count_CNOTs(self, circuit=None):
        if circuit is None:
            circuit = self.get_composed_circuit()
        return self.count_gates(circuit, gates.gates.CNOT)

    def count_CZs(self, circuit=None):
        if circuit is None:
            circuit = self.get_composed_circuit()
        return self.count_gates(circuit, gates.gates.CZ)

    def get_gate_count_dict(self):
        return dict(
            nmb_cz=self.count_CZs(),
            nmb_cnot=self.count_CNOTs(),
            nmb_cz_relative=self.count_CZs() / self.nqubits,
            nmb_cnot_relative=self.count_CNOTs() / self.nqubits,
        )

    def print_gate_count_report(self):
        counts = self.get_gate_count_dict()
        print(
            f"The boosting circuit used {counts['nmb_cnot']} CNOT gates coming from compiled XXZ evolution and {counts['nmb_cz']} CZ gates from VQE.\n\
For {self.nqubits} qubits this gives n_CNOT/n_qubits = {counts['nmb_cnot_relative']} and n_CZ/n_qubits = {counts['nmb_cz_relative']}"
        )


class VQEBoostingGroupCommutatorIteration(GroupCommutatorIterationWithEvolutionOracles):
    def __init__(
        self,
        input_hamiltonian_evolution_oracle: EvolutionOracle,
        mode_double_bracket_rotation: DoubleBracketRotationType = DoubleBracketRotationType.group_commutator,
        path=None,
        h_ref=None,
    ):
        super().__init__(
            input_hamiltonian_evolution_oracle, mode_double_bracket_rotation, h_ref=None
        )
        hamiltonian = hamiltonians.XXZ(nqubits=self.nqubits, delta=0.5)
        self.h_ref = hamiltonian
        self.vqe = input_hamiltonian_evolution_oracle.vqe

        eigenergies = hamiltonian.eigenvalues()
        target_energy = np.min(eigenergies)
        self.h.target_energy = target_energy
        eigenergies.sort()
        gap = eigenergies[1] - target_energy
        self.h.gap = gap
        self.h.ground_state = hamiltonian.eigenvectors()[:, 0]

        self.vqe_energy = hamiltonian.expectation(
            input_hamiltonian_evolution_oracle.vqe.circuit().state()
        )

        b_list = [1 + np.sin(x / 3) for x in range(10)]
        self.eo_d = MagneticFieldEvolutionOracle(b_list, name="D(B = 1+sin(x/3))")
        self.default_step_grid = np.linspace(0.003, 0.004, 10)

        self.path = path
        self.boosting_callback_data = [self.get_vqe_boosting_data()]

    def get_vqe_boosting_data(self, nmb_digits_rounding=2):
        gci_loss = self.loss()
<<<<<<< HEAD
        return dict(
        gci_loss = gci_loss,
        vqe_energy = self.vqe_energy,
        target_energy = self.h.target_energy,
        diff_vqe_target = self.vqe_energy-self.h.target_energy,
        diff_gci_target = gci_loss-self.h.target_energy,
        gap = self.h.gap,
        diff_vqe_target_perc = abs(self.vqe_energy-self.h.target_energy)/abs(self.h.target_energy)*100,
        diff_gci_target_perc = abs(gci_loss-self.h.target_energy)/abs(self.h.target_energy)*100,
        fidelity_witness_vqe = self.gnd_state_fidelity_witness(self.vqe_energy),
        fidelity_witness_gci = self.gnd_state_fidelity_witness(gci_loss),
        fidelity_vqe = self.gnd_state_fidelity( input_state = self.vqe.circuit().state()),
        fidelity_gci = self.gnd_state_fidelity(),
        eo_d = self.eo_d,
        circuit_at_step = self.get_composed_circuit()
    ) | self.get_gate_count_dict()
    def gnd_state_fidelity_witness(self,e_state = None):
=======
        print(self.eo_d.b_list)
        return (
            dict(
                gci_loss=gci_loss,
                vqe_energy=self.vqe_energy,
                target_energy=self.h.target_energy,
                diff_vqe_target=self.vqe_energy - self.h.target_energy,
                diff_gci_target=gci_loss - self.h.target_energy,
                gap=self.h.gap,
                diff_vqe_target_perc=abs(self.vqe_energy - self.h.target_energy)
                / abs(self.h.target_energy)
                * 100,
                diff_gci_target_perc=abs(gci_loss - self.h.target_energy)
                / abs(self.h.target_energy)
                * 100,
                fidelity_witness_vqe=self.gnd_state_fidelity_witness(self.vqe_energy),
                fidelity_witness_gci=self.gnd_state_fidelity_witness(self.vqe_energy),
                fidelity_vqe=self.gnd_state_fidelity(
                    input_state=self.vqe.circuit().state()
                ),
                fidelity_gci=self.gnd_state_fidelity(),
                # TODO: find a way to store circuit
                # circuit_at_step = self.get_composed_circuit()
            )
            | self.get_gate_count_dict()
        )

    def gnd_state_fidelity_witness(self, e_state=None):
>>>>>>> 157f95d6
        if e_state is None:
            e_state = self.loss()
        return 1 - (e_state - self.h.target_energy) / self.h.gap

    def gnd_state_fidelity(self, input_state=None):
        if input_state is None:
            input_state = self.get_composed_circuit()().state()
        return abs(self.h.ground_state.T.conj() @ input_state) ** 2<|MERGE_RESOLUTION|>--- conflicted
+++ resolved
@@ -414,7 +414,6 @@
 
     def get_vqe_boosting_data(self, nmb_digits_rounding=2):
         gci_loss = self.loss()
-<<<<<<< HEAD
         return dict(
         gci_loss = gci_loss,
         vqe_energy = self.vqe_energy,
@@ -431,37 +430,8 @@
         eo_d = self.eo_d,
         circuit_at_step = self.get_composed_circuit()
     ) | self.get_gate_count_dict()
-    def gnd_state_fidelity_witness(self,e_state = None):
-=======
-        print(self.eo_d.b_list)
-        return (
-            dict(
-                gci_loss=gci_loss,
-                vqe_energy=self.vqe_energy,
-                target_energy=self.h.target_energy,
-                diff_vqe_target=self.vqe_energy - self.h.target_energy,
-                diff_gci_target=gci_loss - self.h.target_energy,
-                gap=self.h.gap,
-                diff_vqe_target_perc=abs(self.vqe_energy - self.h.target_energy)
-                / abs(self.h.target_energy)
-                * 100,
-                diff_gci_target_perc=abs(gci_loss - self.h.target_energy)
-                / abs(self.h.target_energy)
-                * 100,
-                fidelity_witness_vqe=self.gnd_state_fidelity_witness(self.vqe_energy),
-                fidelity_witness_gci=self.gnd_state_fidelity_witness(self.vqe_energy),
-                fidelity_vqe=self.gnd_state_fidelity(
-                    input_state=self.vqe.circuit().state()
-                ),
-                fidelity_gci=self.gnd_state_fidelity(),
-                # TODO: find a way to store circuit
-                # circuit_at_step = self.get_composed_circuit()
-            )
-            | self.get_gate_count_dict()
-        )
-
+        
     def gnd_state_fidelity_witness(self, e_state=None):
->>>>>>> 157f95d6
         if e_state is None:
             e_state = self.loss()
         return 1 - (e_state - self.h.target_energy) / self.h.gap
