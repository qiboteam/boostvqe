--- conflicted
+++ resolved
@@ -108,27 +108,8 @@
         print("--- the report after execution:\n")
         print_vqe_comparison_report(gci)
         print("==== the execution report ends here")
-<<<<<<< HEAD
-        
-        if eo_d.name == "B Field":
-            n_local = 1            
-            params = eo_d.b_list
-        elif eo_d.name == "H_ClassicalIsing(B,J)":     
-            n_local = 2       
-            params = eo_d.b_list + eo_d.j_list
-
-        #this suffices to recreate the step gci(minimizer_s, eo_d = get_gd_evolution_oracle(n_local, params))
-        step_data = dict(mimizer_s = minimizer_s, 
-                        eo_d_name = eo_d.name,
-                        eo_d_params = params
-                        )
-        boosting_callback_data[gci_step_nmb] = gci.get_vqe_boosting_data() | step_data
-    # TODO: store metadata
-    # (args.path / "boosting_data.json").write_text(json.dumps(boosting_callback_data))
-=======
 
     (args.path / "boosting_data.json").write_text(json.dumps(boosting_callback_data))
->>>>>>> 352b2b5c
 
 
 if __name__ == "__main__":
