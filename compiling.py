--- conflicted
+++ resolved
@@ -35,33 +35,28 @@
 
 
 def dump_config(config: dict, path):
-    config["path"] = config["path"].name
+    config["path"] = config["path"]
     config["db_rotation"] = config["db_rotation"].value
-    (path / "config.json").write_text(json.dumps(config))
+    (path / "config.json").write_text(json.dumps(config, indent=4))
 
 
 def main(args):
     """VQE training."""
-<<<<<<< HEAD
     path = pathlib.Path(args.path)
+    dump_path = (
+        path
+        / f"{args.db_rotation.name}_{args.optimization_method}_{args.epoch}e_{args.steps}s"
+    )
+    dump_path.mkdir(parents=True, exist_ok=True)
+
     config = json.loads((path / OPTIMIZATION_FILE).read_text())
+    dump_config(deepcopy(vars(args)), path=dump_path)
 
     if args.optimization_config is None:
         opt_options = {}
     else:
         opt_options = json.loads(args.optimization_config)
 
-    # TODO: improve loading of params
-=======
-    path = args.path
-    dump_path = (
-        path
-        / f"{args.db_rotation.name}_{args.optimization_method}_{args.epoch}e_{args.steps}s_{args.gd_steps}gds"
-    )
-    dump_path.mkdir(parents=True, exist_ok=True)
-    config = json.loads((path / OPTIMIZATION_FILE).read_text())
-    dump_config(deepcopy(vars(args)), path=dump_path)
->>>>>>> 1df73d2b
     try:
         params = np.load(path / f"parameters/params_ite{args.epoch}.npy")
     except FileNotFoundError:
@@ -109,10 +104,15 @@
     )
     metadata = {}
 
-    print_report(report(vqe, hamiltonian, gci))
+    this_report = report(vqe, hamiltonian, gci)
+    print_report(this_report)
+    metadata[0] = this_report
+
     for gci_step_nmb in range(args.steps):
         logging.info(
-            f"Optimizing GCI step {gci_step_nmb+1} with optimizer {args.optimization_method}"
+            "\n################################################################################\n"
+            + f"Optimizing GCI step {gci_step_nmb+1} with optimizer {args.optimization_method}"
+            + "\n################################################################################\n"
         )
         it = time.time()
         if args.optimization_method == "sgd":
@@ -151,17 +151,15 @@
             eo_d_params=eo_d.params,
         )
         logging.info(f"Total optimization time required: {time.time() - it} seconds")
-        metadata[gci_step_nmb] = report(vqe, hamiltonian, gci) | step_data
         gci.mode_double_bracket_rotation = args.db_rotation
         gci.eo_d = eo_d
         gci(best_s)
-        print_report(report(vqe, hamiltonian, gci))
-<<<<<<< HEAD
-
-    (path / "boosting_data.json").write_text(json.dumps(metadata, indent=4))
-=======
-    (dump_path / "boosting_data.json").write_text(json.dumps(metadata))
->>>>>>> 1df73d2b
+
+        this_report = report(vqe, hamiltonian, gci)
+        print_report(this_report)
+        metadata[gci_step_nmb + 1] = this_report | step_data
+
+    (dump_path / "boosting_data.json").write_text(json.dumps(metadata, indent=4))
 
 
 def report(vqe, hamiltonian, gci):
