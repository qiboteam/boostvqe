import argparse
import logging
import pathlib
from functools import partial
from pathlib import Path

import numpy as np
import qibo
from qibo import hamiltonians
<<<<<<< HEAD
from qibo.backends import GlobalBackend, construct_backend
from qibo.backends.numpy import NumpyBackend
=======
from qibo.backends import GlobalBackend
>>>>>>> f17f5640
from qibo.models.dbi.double_bracket import (
    DoubleBracketGeneratorType,
    DoubleBracketIteration,
)
from qibo.models.variational import VQE

<<<<<<< HEAD
from ansatze import build_circuit, callbacks
from plotscripts import plot_matrix, plot_results
from utils import HAMILTONIAN_FILE, OPTIMIZATION_FILE, PARAMS_FILE, dump_json, json_load

logging.basicConfig(level=logging.INFO)
qibo.set_backend("numpy")
DBI_FILE = "dbi_matrix"
DBI_RESULTS = "dbi_output.json"
=======
from ansatze import build_circuit
from plotscripts import plot_results
from utils import (
    DBI_FILE,
    DBI_RESULTS,
    FLUCTUATION_FILE2,
    LOSS_FILE2,
    OPTIMIZATION_FILE,
    PARAMS_FILE,
    dump_json,
    json_load,
    train_vqe,
)

logging.basicConfig(level=logging.INFO)
qibo.set_backend("numpy")
NSTEPS = 1
STEP = 1e-1
>>>>>>> f17f5640


def main(args):
    """
    Load the VQE training and then apply `NSTEPS` of DBI.
    """
    if args.platform is not None:
        qibo.set_backend(backend=args.backend, platform=args.platform)
    else:
        qibo.set_backend(backend=args.backend)
        args.platform = GlobalBackend().platform

    data = json_load(f"{args.folder}/{OPTIMIZATION_FILE}")
    ham_matrix = np.load(f"{args.folder}/{HAMILTONIAN_FILE}")
    circ_params = np.load(f"{args.folder}/{PARAMS_FILE}")[args.starting_from_epoch]

    # construct backend
    backend = construct_backend(backend=data["backend"], platform=data["platform"])

    # loading VQE circuit and hamiltonian
    ham = hamiltonians.Hamiltonian(nqubits=data["nqubits"], matrix=ham_matrix)
    circ = build_circuit(nqubits=data["nqubits"], nlayers=data["nlayers"])
    circ.set_parameters(circ_params)
    backend = ham.backend
    matrix_circ = np.matrix(backend.to_numpy(circ.unitary()))
    matrix_circ_dagger = backend.cast(matrix_circ.getH())
    matrix_circ = backend.cast(matrix_circ)
    new_ham = matrix_circ_dagger @ ham.matrix @ matrix_circ

    vqe = VQE(circuit=circ, hamiltonian=ham)
    loss_list, fluctuations, params_history = [], [], []
    opt_iteration = 0

    callbacks_builder = partial(
        callbacks,
        vqe=vqe,
        loss_list=loss_list,
        loss_fluctuation=fluctuations,
        params_history=params_history,
        tracker=opt_iteration,
    )

    # loop over the number of boosts
    for i in range(args.optimization_steps):
        # reset iterations counter
        opt_iteration = 0

        logging.info(f"Applying the DBI boosting N° {i+1} of {args.optimization_steps}")
        # update hamiltonian
        matrix_circ = np.matrix(circ.unitary())
        new_ham = matrix_circ.getH() @ ham.matrix @ matrix_circ

        # Initialize DBI
        dbi = DoubleBracketIteration(
            hamiltonian=qibo.hamiltonians.Hamiltonian(data["nqubits"], matrix=new_ham),
            mode=DoubleBracketGeneratorType.group_commutator,
        )
<<<<<<< HEAD

        step = args.stepsize

        for j in range(args.dbi_steps):
            if args.step_opt:
                step = dbi.hyperopt_step(
                    step_min=1e-4, step_max=1, max_evals=1000, verbose=True
                )
                logging.info(
                    f"Applying DBI step {j}/{args.dbi_steps} with step size: {step}"
                )
            dbi(step=step, d=dbi.diagonal_h_matrix)

        if args.optimization_steps > 1:
            while opt_iteration <= args.boost_frequency:
                initial_parameters = circ.get_parameters()
                results = vqe.minimize(
                    initial_parameters,
                    method=args.optimizer,
                    callback=callbacks_builder,
                    tol=args.tol,
                )

    plot_matrix(dbi.h.matrix, path=args.folder, title="Before")

    zero_state = backend.zero_state(data["nqubits"])
=======
    else:
        step = args.dbi_stepsize

    # one dbi step
    hist = []
    for _ in range(args.dbi_nsteps):
        dbi(step=step, d=dbi.diagonal_h_matrix)
        hist.append(dbi.off_diagonal_norm)

    zero_state = GlobalBackend().zero_state(data["nqubits"])
>>>>>>> f17f5640
    ene_fluct_dbi = dbi.energy_fluctuation(zero_state)
    energy = dbi.h.expectation(zero_state)
    logging.info(f"Energy: {energy}")
    logging.info(f"Energy fluctuation: {ene_fluct_dbi}")
    logging.info("Train VQE")
    circ.set_parameters([0] * len(circ_params))
    results, params_history, loss_list, fluctuations = train_vqe(
        circ, dbi.h, data["optimizer"], [0] * len(circ_params), tol=args.tol
    )
    # TODO: dump results and params_history
    output_dict = {
        "energy": float(energy),
        "fluctuations": float(ene_fluct_dbi),
        "tol": args.tol,
    }
    # Dump
    folder = pathlib.Path(args.folder)
    np.save(file=folder / LOSS_FILE2, arr=loss_list)
    np.save(file=folder / FLUCTUATION_FILE2, arr=fluctuations)
    np.save(file=folder / DBI_FILE, arr=dbi.h.matrix)
    dump_json(folder / DBI_RESULTS, output_dict)


if __name__ == "__main__":
    parser = argparse.ArgumentParser(
        description="VQE with DBI training hyper-parameters."
    )
<<<<<<< HEAD
    parser.add_argument("--backend", default="qibojit", type=str)
    parser.add_argument("--platform", default=None, type=str)
    parser.add_argument("--nthreads", default=1, type=int)
    parser.add_argument(
        "--folder", type=str, help="Path to the folder in which training data are saved"
    )
    parser.add_argument(
        "--starting_from_epoch",
        type=int,
        default=-1,
        help="From which training epoch loading the parameters.",
    )
    parser.add_argument(
        "--optimization_steps",
        type=int,
        default=1,
        help="Number of times the DBI is used in the new optimization routine. If 1, no optimization is run.",
    )
    parser.add_argument(
        "--boost_frequency",
        type=int,
        default=None,
        help="Number of optimization steps which separate two DBI boosting calls.",
    )
    parser.add_argument(
        "--dbi_steps",
        type=int,
        default=1,
        help="Number of DBI iterations every time the DBI is called.",
    )
    parser.add_argument("--stepsize", type=float, default=0.01, help="DBI step size.")
    parser.add_argument(
        "--step_opt",
        type=bool,
        default=False,
        help="Set to True to hyperoptimize the DBI step size.",
    )
    main(parser.parse_args())
=======
    parser.add_argument("--folder", type=str)
    parser.add_argument("--step_opt", default=False, type=bool)
    parser.add_argument("--tol", default=None, type=float)
    parser.add_argument("--backend", default="qibojit", type=str)
    parser.add_argument("--platform", default=None, type=str)
    parser.add_argument("--nthreads", default=1, type=int)
    parser.add_argument("--dbi_nsteps", default=NSTEPS, type=int)
    parser.add_argument("--dbi_stepsize", default=STEP, type=float)
    args = parser.parse_args()
    main(args)
    plot_results(Path(args.folder))
>>>>>>> f17f5640
<|MERGE_RESOLUTION|>--- conflicted
+++ resolved
@@ -7,34 +7,20 @@
 import numpy as np
 import qibo
 from qibo import hamiltonians
-<<<<<<< HEAD
-from qibo.backends import GlobalBackend, construct_backend
-from qibo.backends.numpy import NumpyBackend
-=======
 from qibo.backends import GlobalBackend
->>>>>>> f17f5640
 from qibo.models.dbi.double_bracket import (
     DoubleBracketGeneratorType,
     DoubleBracketIteration,
 )
 from qibo.models.variational import VQE
 
-<<<<<<< HEAD
-from ansatze import build_circuit, callbacks
-from plotscripts import plot_matrix, plot_results
-from utils import HAMILTONIAN_FILE, OPTIMIZATION_FILE, PARAMS_FILE, dump_json, json_load
-
-logging.basicConfig(level=logging.INFO)
-qibo.set_backend("numpy")
-DBI_FILE = "dbi_matrix"
-DBI_RESULTS = "dbi_output.json"
-=======
 from ansatze import build_circuit
 from plotscripts import plot_results
 from utils import (
     DBI_FILE,
     DBI_RESULTS,
     FLUCTUATION_FILE2,
+    HAMILTONIAN_FILE,
     LOSS_FILE2,
     OPTIMIZATION_FILE,
     PARAMS_FILE,
@@ -47,7 +33,6 @@
 qibo.set_backend("numpy")
 NSTEPS = 1
 STEP = 1e-1
->>>>>>> f17f5640
 
 
 def main(args):
@@ -63,9 +48,6 @@
     data = json_load(f"{args.folder}/{OPTIMIZATION_FILE}")
     ham_matrix = np.load(f"{args.folder}/{HAMILTONIAN_FILE}")
     circ_params = np.load(f"{args.folder}/{PARAMS_FILE}")[args.starting_from_epoch]
-
-    # construct backend
-    backend = construct_backend(backend=data["backend"], platform=data["platform"])
 
     # loading VQE circuit and hamiltonian
     ham = hamiltonians.Hamiltonian(nqubits=data["nqubits"], matrix=ham_matrix)
@@ -105,7 +87,6 @@
             hamiltonian=qibo.hamiltonians.Hamiltonian(data["nqubits"], matrix=new_ham),
             mode=DoubleBracketGeneratorType.group_commutator,
         )
-<<<<<<< HEAD
 
         step = args.stepsize
 
@@ -129,21 +110,7 @@
                     tol=args.tol,
                 )
 
-    plot_matrix(dbi.h.matrix, path=args.folder, title="Before")
-
     zero_state = backend.zero_state(data["nqubits"])
-=======
-    else:
-        step = args.dbi_stepsize
-
-    # one dbi step
-    hist = []
-    for _ in range(args.dbi_nsteps):
-        dbi(step=step, d=dbi.diagonal_h_matrix)
-        hist.append(dbi.off_diagonal_norm)
-
-    zero_state = GlobalBackend().zero_state(data["nqubits"])
->>>>>>> f17f5640
     ene_fluct_dbi = dbi.energy_fluctuation(zero_state)
     energy = dbi.h.expectation(zero_state)
     logging.info(f"Energy: {energy}")
@@ -171,7 +138,6 @@
     parser = argparse.ArgumentParser(
         description="VQE with DBI training hyper-parameters."
     )
-<<<<<<< HEAD
     parser.add_argument("--backend", default="qibojit", type=str)
     parser.add_argument("--platform", default=None, type=str)
     parser.add_argument("--nthreads", default=1, type=int)
@@ -209,17 +175,6 @@
         default=False,
         help="Set to True to hyperoptimize the DBI step size.",
     )
-    main(parser.parse_args())
-=======
-    parser.add_argument("--folder", type=str)
-    parser.add_argument("--step_opt", default=False, type=bool)
-    parser.add_argument("--tol", default=None, type=float)
-    parser.add_argument("--backend", default="qibojit", type=str)
-    parser.add_argument("--platform", default=None, type=str)
-    parser.add_argument("--nthreads", default=1, type=int)
-    parser.add_argument("--dbi_nsteps", default=NSTEPS, type=int)
-    parser.add_argument("--dbi_stepsize", default=STEP, type=float)
     args = parser.parse_args()
     main(args)
-    plot_results(Path(args.folder))
->>>>>>> f17f5640
+    plot_results(Path(args.folder))