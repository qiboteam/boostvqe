--- conflicted
+++ resolved
@@ -20,11 +20,7 @@
 seaborn = "^0.13.2"
 hyperopt = "^0.2.7"
 qibojit = "^0.1.6"
-<<<<<<< HEAD
-qibo-dbqa = {git = "https://github.com/qiboteam/qibo-dbqa.git", rev = "boost"}
-=======
 qiboml = {git = "https://github.com/qiboteam/qiboml"}
->>>>>>> dd014e81
 
 [tool.poetry.group.dev.dependencies]
 ipython = "^7.34"
