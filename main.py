import argparse
import json
import logging
import pathlib

import numpy as np

# qibo's
import qibo
from qibo import hamiltonians
from qibo.backends import GlobalBackend
from qibo.models.dbi.double_bracket import (
    DoubleBracketGeneratorType,
    DoubleBracketIteration,
)

# boostvqe's
<<<<<<< HEAD
from ansatze import build_circuit
from plotscripts import plot_gradients, plot_loss
from utils import (
    DBI_D_MATRIX,
=======
from boostvqe.ansatze import build_circuit
from boostvqe.plotscripts import plot_gradients, plot_loss
from boostvqe.utils import (
>>>>>>> c486db65
    DBI_ENERGIES,
    DBI_FLUCTUATIONS,
    DBI_STEPS,
    FLUCTUATION_FILE,
    GRADS_FILE,
    HAMILTONIAN_FILE,
    LOSS_FILE,
    SEED,
    TOL,
    apply_dbi_steps,
    create_folder,
    generate_path,
    results_dump,
    rotate_h_with_vqe,
    train_vqe,
)

logging.basicConfig(level=logging.INFO)


def main(args):
    """VQE training."""
    # set backend and number of classical threads
    if args.platform is not None:
        qibo.set_backend(backend=args.backend, platform=args.platform)
    else:
        qibo.set_backend(backend=args.backend)
        args.platform = GlobalBackend().platform

    qibo.set_threads(args.nthreads)

    # setup the results folder
    logging.info("Set VQE")
    path = pathlib.Path(create_folder(generate_path(args)))
    # build hamiltonian and variational quantum circuit
    ham = getattr(hamiltonians, args.hamiltonian)(nqubits=args.nqubits)
    target_energy = float(min(ham.eigenvalues()))
    circ = build_circuit(nqubits=args.nqubits, nlayers=args.nlayers)
    backend = ham.backend
    zero_state = backend.zero_state(args.nqubits)

    # print the circuit
    # logging.info("\n" + circ.draw())

    # fix numpy seed to ensure replicability of the experiment
<<<<<<< HEAD
    np.random.seed(int(args.seed))
    initial_parameters = np.random.randn(len(circ.get_parameters()))
=======
    np.random.seed(SEED)
    initial_parameters = np.random.uniform(-np.pi, np.pi, len(circ.get_parameters()))
>>>>>>> c486db65

    # vqe lists
    params_history, loss_history, grads_history, fluctuations = {}, {}, {}, {}
    # dbi lists
    boost_energies, boost_fluctuations_dbi, boost_steps, boost_d_matrix = {}, {}, {}, {}
    # hamiltonian history
    hamiltonians_history = []
    hamiltonians_history.append(ham.matrix)
    new_hamiltonian = ham
    args.nboost += 1
    for b in range(args.nboost):
        logging.info(f"Running {b+1}/{args.nboost} max optimization rounds.")
        boost_energies[b], boost_fluctuations_dbi[b] = [], []
        params_history[b], loss_history[b], fluctuations[b] = [], [], []
        # train vqe
        (
            partial_results,
            partial_params_history,
            partial_loss_history,
            partial_grads_history,
            partial_fluctuations,
            partial_hamiltonian_history,
            vqe,
        ) = train_vqe(
            circ,
            new_hamiltonian,
            args.optimizer,
            initial_parameters,
            args.tol,
            niterations=args.boost_frequency,
            nmessage=1,
        )
        # append results to global lists
        params_history[b] = np.array(partial_params_history)
        loss_history[b] = np.array(partial_loss_history)
        grads_history[b] = np.array(partial_grads_history)
        fluctuations[b] = np.array(partial_fluctuations)
        hamiltonians_history.extend(partial_hamiltonian_history)
        # build new hamiltonian using trained VQE
        if b != args.nboost - 1:
            new_hamiltonian_matrix = rotate_h_with_vqe(
                hamiltonian=new_hamiltonian, vqe=vqe
            )
            new_hamiltonian = hamiltonians.Hamiltonian(
                args.nqubits, matrix=new_hamiltonian_matrix
            )

            # Initialize DBI
            dbi = DoubleBracketIteration(
                hamiltonian=new_hamiltonian,
                mode=DoubleBracketGeneratorType.single_commutator,
            )

            energy_h0 = float(dbi.h.expectation(zero_state))
            fluctuations_h0 = float(dbi.h.energy_fluctuation(zero_state))

            # apply DBI
            (
                dbi_hamiltonians,
                dbi_energies,
                dbi_fluctuations,
                dbi_steps,
                dbi_d_matrix,
            ) = apply_dbi_steps(
                dbi=dbi, nsteps=args.dbi_steps, optimize_step=args.optimize_dbi_step
            )
            hamiltonians_history.extend(dbi_hamiltonians)
            # append dbi results
            dbi_fluctuations.insert(0, fluctuations_h0)
            dbi_energies.insert(0, energy_h0)
            boost_fluctuations_dbi[b] = np.array(dbi_fluctuations)
            boost_energies[b] = np.array(dbi_energies)
            boost_steps[b] = np.array(dbi_steps)
            boost_d_matrix[b] = np.array(dbi_d_matrix)
            vqe.hamiltonian = dbi_hamiltonians[-1]
            initial_parameters = np.zeros(len(initial_parameters))
    opt_results = partial_results[2]
    # save final results
    output_dict = vars(args)
    output_dict.update(
        {
            "best_loss": float(opt_results.fun),
            "true_ground_energy": target_energy,
            "success": opt_results.success,
            "message": opt_results.message,
            "energy": float(vqe.hamiltonian.expectation(zero_state)),
            "fluctuations": float(vqe.hamiltonian.energy_fluctuation(zero_state)),
        }
    )
    np.savez(
        path / LOSS_FILE,
        **{json.dumps(key): np.array(value) for key, value in loss_history.items()},
    )
    np.savez(
        path / GRADS_FILE,
        **{json.dumps(key): np.array(value) for key, value in grads_history.items()},
    )
    np.savez(
        path / FLUCTUATION_FILE,
        **{json.dumps(key): np.array(value) for key, value in fluctuations.items()},
    )
    if args.store_h:
        np.savez(path / HAMILTONIAN_FILE, *hamiltonians_history)
    np.savez(
        path / DBI_ENERGIES,
        **{json.dumps(key): np.array(value) for key, value in boost_energies.items()},
    )
    np.savez(
        path / DBI_D_MATRIX,
        **{json.dumps(key): np.array(value) for key, value in boost_d_matrix.items()},
    )
    np.savez(
        path / DBI_STEPS,
        **{json.dumps(key): np.array(value) for key, value in boost_steps.items()},
    )
    np.savez(
        path / DBI_FLUCTUATIONS,
        **{
            json.dumps(key): np.array(value)
            for key, value in boost_fluctuations_dbi.items()
        },
    )

    logging.info("Dump the results")
    results_dump(path, params_history, output_dict)
    plot_loss(
        path=path,
        title="Energy history",
    )
    plot_gradients(path=path, title="Grads history")


if __name__ == "__main__":
    parser = argparse.ArgumentParser(
        description="VQE with DBI training hyper-parameters."
    )
    parser.add_argument("--backend", default="qibojit", type=str, help="Qibo backend")
    parser.add_argument(
        "--platform", default=None, type=str, help="Qibo platform (used to run on GPU)"
    )
    parser.add_argument(
        "--nthreads", default=1, type=int, help="Number of threads used by the script."
    )
    parser.add_argument(
        "--optimizer", default="Powell", type=str, help="Optimizer used by VQE"
    )
    parser.add_argument(
        "--tol", default=TOL, type=float, help="Absolute precision to stop VQE training"
    )
    parser.add_argument(
        "--nqubits", default=6, type=int, help="Number of qubits for Hamiltonian / VQE"
    )
    parser.add_argument(
        "--nlayers", default=1, type=int, help="Number of layers for VQE"
    )
    parser.add_argument(
        "--output_folder",
        default=None,
        type=str,
        help="Folder where data will be stored",
    )
    parser.add_argument(
        "--nboost",
        type=int,
        default=1,
        help="Number of times the DBI is used in the new optimization routine. If 1, no optimization is run.",
    )
    parser.add_argument(
        "--boost_frequency",
        type=int,
        default=10,
        help="Number of optimization steps which separate two DBI boosting calls.",
    )
    parser.add_argument(
        "--dbi_steps",
        type=int,
        default=1,
        help="Number of DBI iterations every time the DBI is called.",
    )
    parser.add_argument("--stepsize", type=float, default=0.01, help="DBI step size.")
    parser.add_argument(
        "--optimize_dbi_step",
        type=bool,
        default=False,
        help="Set to True to hyperoptimize the DBI step size.",
    )
    parser.add_argument(
        "--store_h",
        type=bool,
        default=False,
        help="If true H is stored for each iteration",
    )
    parser.add_argument(
        "--hamiltonian",
        type=str,
        default="XXZ",
        help="Hamiltonian available in qibo.hamiltonians.",
    )
    parser.add_argument(
        "--seed",
        type=str,
        default=SEED,
        help="Random seed",
    )
    args = parser.parse_args()
    main(args)<|MERGE_RESOLUTION|>--- conflicted
+++ resolved
@@ -7,24 +7,18 @@
 
 # qibo's
 import qibo
+
+# boostvqe's
+from ansatze import build_circuit
+from plotscripts import plot_gradients, plot_loss
 from qibo import hamiltonians
 from qibo.backends import GlobalBackend
 from qibo.models.dbi.double_bracket import (
     DoubleBracketGeneratorType,
     DoubleBracketIteration,
 )
-
-# boostvqe's
-<<<<<<< HEAD
-from ansatze import build_circuit
-from plotscripts import plot_gradients, plot_loss
 from utils import (
     DBI_D_MATRIX,
-=======
-from boostvqe.ansatze import build_circuit
-from boostvqe.plotscripts import plot_gradients, plot_loss
-from boostvqe.utils import (
->>>>>>> c486db65
     DBI_ENERGIES,
     DBI_FLUCTUATIONS,
     DBI_STEPS,
@@ -70,13 +64,8 @@
     # logging.info("\n" + circ.draw())
 
     # fix numpy seed to ensure replicability of the experiment
-<<<<<<< HEAD
-    np.random.seed(int(args.seed))
-    initial_parameters = np.random.randn(len(circ.get_parameters()))
-=======
     np.random.seed(SEED)
     initial_parameters = np.random.uniform(-np.pi, np.pi, len(circ.get_parameters()))
->>>>>>> c486db65
 
     # vqe lists
     params_history, loss_history, grads_history, fluctuations = {}, {}, {}, {}
