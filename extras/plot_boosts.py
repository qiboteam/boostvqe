--- conflicted
+++ resolved
@@ -222,32 +222,16 @@
 
     # looping over algorithms (dim = 4)
     for j in range(np.array(cgates).shape[1]):
-<<<<<<< HEAD
-        plt.plot(
-            np.array(cgates).T[j],
-            np.array(accuracies).T[j],
-            color=colors[j],
-            lw=1,
-            alpha=0.5,
-            label=labels[j],
-        )
-        # looping over epochs
-        for i in range(np.array(cgates).shape[0]):
-            if j != np.array(cgates).shape[1] - 1:
-=======
-
         for i in range(np.array(cgates).shape[0]):
             if j == 0:
-                if (i != np.array(cgates).shape[0] - 1):     
+                if i != np.array(cgates).shape[0] - 1:
                     plt.annotate(
-                        '', 
-                        xy=(cgates[i][j], accuracies[i][j]), 
-                        xytext=(cgates[i+1][j], accuracies[i+1][j]), 
-                        arrowprops=dict(arrowstyle='<-', color=colors[0]
+                        "",
+                        xy=(cgates[i][j], accuracies[i][j]),
+                        xytext=(cgates[i + 1][j], accuracies[i + 1][j]),
+                        arrowprops=dict(arrowstyle="<-", color=colors[0]),
                     )
-                )  
-            if (j != np.array(cgates).shape[1] - 1):
->>>>>>> da8c77c4
+            if j != np.array(cgates).shape[1] - 1:
                 plt.annotate(
                     "",
                     xy=(cgates[i][j], accuracies[i][j]),
@@ -272,70 +256,17 @@
     plt.savefig(f"{title}.png", dpi=600)
     plt.savefig(f"{title}.pdf")
     plt.show()
-<<<<<<< HEAD
-
-    plt.figure(figsize=(6, 6 * 6 / 8))
-
-    for i in range(3):
-        cg = np.array(cgates).T[i]
-        accs = np.array(accuracies).T[i]
-
-        plt.plot(epochs, accs, color=colors[i], label=f"{i+1} GCI steps")
-        for k, a in enumerate(accs):
-            plt.scatter(
-                epochs[k],
-                a,
-                color=colors[i],
-                s=20 * cg[k] / (min_cg / 2),
-            )
-    # plt.plot(
-    #     vqe_cg,
-    #     abs(losses[epochs] - true_ground_energy),
-    #     color=colors[3],
-    #     marker="o",
-    #     markersize=size,
-    #     label=f"VQE"
-    # )
-    # plt.plot(
-    #     vqe_cg_1Lmore,
-    #     abs(losses_1Lmore[epochs] - true_ground_energy),
-    #     color=colors[4],
-    #     marker="o",
-    #     markersize=size,
-    #     label=f"VQE +1L"
-    # )
-    # plt.plot(
-    #     vqe_cg_2Lmore,
-    #     abs(losses_2Lmore[epochs] - true_ground_energy),
-    #     color=colors[5],
-    #     marker="o",
-    #     markersize=size,
-    #     label=f"VQE +2L"
-    # )
-
-    plt.title(f"{nqubits} qubits, {nlayers} layers, XXZ")
-    plt.legend(ncols=2)
-    plt.ylabel("Absolute error")
-    plt.xlabel("Epochs")
-    plt.yscale("log")
-    plt.savefig(f"{title}_epochs.png")
-    plt.savefig(f"{title}_epochs.pdf")
-    plt.show()
-=======
-        
-
->>>>>>> da8c77c4
-
-
-path = "vqe_data/compile_targets_light/"
+
+
+path = "../results/moreonXXZ/compile_targets/"
 true_ground_energy = -15.276131122065937
-studied_epochs = np.arange(1000, 5001, 1000)
+studied_epochs = np.arange(250, 5001, 500)
 steps_colors = ["#f99f1e", "#f05426", "#8c1734"]
 epoch_shapes = ["o", "s", "P", "d", "v"]
 dbi_steps = 3
 nq = 10
 nl = 7
-opt = "Powell"
+opt = "cma"
 seed = 13
 
 studied_epochs_str = [str(epoch) for epoch in studied_epochs]
