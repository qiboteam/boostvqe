import os.path
import pathlib

import matplotlib.pyplot as plt
import numpy as np
from qibo.backends import GlobalBackend

from utils import (
    DBI_REULTS,
    FLUCTUATION_FILE,
    FLUCTUATION_FILE2,
    LOSS_FILE,
    LOSS_FILE2,
    OPTIMIZATION_FILE,
    PLOT_FILE,
    json_load,
)

RED = "#f54242"
YELLOW = "#edd51a"
GREEN = "#2db350"
PURPLE = "#587ADB"
BLUE = "#4287f5"


def plot_matrix(matrix, path, title="", save=True, width=0.5):
    """
    Visualize hamiltonian in a heatmap form.

    Args:
        matrix (np.ndarray): target matrix to be represented in heatmap form.
        title (str): figure title.
        save (bool): if ``True``, the figure is saved as `./plots/matrix_title.pdf`.
        width (float): ratio of the LaTeX manuscript which will be occupied by
            the figure. This argument is useful to standardize the image and font sizes.
    """
    fig, ax = plt.subplots(figsize=(10 * width, 10 * width))
    ax.set_title(title)
    try:
        im = ax.imshow(np.absolute(matrix), cmap="inferno")
    except TypeError:
        im = ax.imshow(np.absolute(matrix.get()), cmap="inferno")
    fig.colorbar(im, ax=ax)
    if save:
        plt.savefig(f"{path}/matrix_{title}.pdf", bbox_inches="tight")


def plot_loss(loss_history, path, title="", save=True, width=0.5):
    """
    Plot loss function history.

    Args:
        loss_history (list or np.ndarray): loss function history.
        title (str): figure title.
        save (bool): if ``True``, the figure is saved as `./plots/matrix_title.pdf`.
        width (float): ratio of the LaTeX manuscript which will be occupied by
            the figure. This argument is useful to standardize the image and font sizes.
    """
    plt.figure(figsize=(10 * width, 10 * width * 6 / 8))
    plt.title(title)
    plt.plot(loss_history, lw=1.5, color=BLUE)
    plt.xlabel("Iterations")
    plt.ylabel("Loss")
    if save:
        plt.savefig(f"{path}/loss_{title}.pdf", bbox_inches="tight")


def plot_results(folder: pathlib.Path):
    """Plots the energy and the energy fluctuations."""
    data = json_load(folder / OPTIMIZATION_FILE)
    energy_file = LOSS_FILE + ".npy"
    fluctuation_file = FLUCTUATION_FILE + ".npy"
    energy = np.load(folder / energy_file)
    errors = np.load(folder / fluctuation_file)
    epochs = range(len(energy))

    fig, ax = plt.subplots(2, 1, figsize=(14, 10))
    fig.suptitle("VQE Training", fontsize=20)
    ax[0].plot(epochs, energy, color="navy", label="VQE training")
    ax[0].fill_between(
        epochs, energy - errors, energy + errors, color="royalblue", alpha=0.5
    )
    ax[0].axhline(
        y=data["true_ground_energy"], color="r", linestyle="-", label="True value"
    )
<<<<<<< HEAD
    if os.path.isfile(folder / DBI_REULTS):
        energy_dbi = json_load(folder / DBI_REULTS)
        ax[0].axhline(
            y=energy_dbi["energy"], color="orange", linestyle="dashed", label="DBI"
        )
        energy_file = LOSS_FILE2 + ".npy"
        fluctuation_file = FLUCTUATION_FILE2 + ".npy"

        energy2 = np.load(folder / energy_file)
        errors2 = np.load(folder / fluctuation_file)
        epochs2 = range(len(energy) - 1, len(energy) + len(energy2) - 1)
        ax[0].plot(epochs2, energy2, color="darkgreen", label="VQE training 2")
        ax[0].fill_between(
            epochs2, energy2 - errors2, energy2 + errors2, color="green", alpha=0.5
=======
    if energy_dbi is not None:
        ax[0].axhline(
            y=GlobalBackend().to_numpy(energy_dbi[0]),
            color="orange",
            linestyle="dashed",
            label="DBI",
>>>>>>> 77cc0803
        )

    ax[0].set_xlabel("Epochs")
    ax[0].set_ylabel("Energy")
    ax[0].legend()
    ax[0].grid(True, which="major")
    ax[1].plot(epochs, np.abs(energy / data["true_ground_energy"]))
    if energy_dbi is not None:
        ax[1].axhline(
<<<<<<< HEAD
            y=energy_dbi["energy"] / data["true_ground_energy"],
=======
            y=GlobalBackend().to_numpy(energy_dbi[0] / data["true_ground_energy"]),
>>>>>>> 77cc0803
            linestyle="dashed",
            color="orange",
            label="DBI",
        )

    ax[1].set_yscale("log")
    ax[1].axhline(y=1, color="r")
    ax[1].grid(True)
    ax[1].set_xlabel("Epochs")
    ax[1].set_ylabel("Energy ratio with true value")
    plt.savefig(folder / PLOT_FILE)<|MERGE_RESOLUTION|>--- conflicted
+++ resolved
@@ -6,7 +6,7 @@
 from qibo.backends import GlobalBackend
 
 from utils import (
-    DBI_REULTS,
+    DBI_RESULTS,
     FLUCTUATION_FILE,
     FLUCTUATION_FILE2,
     LOSS_FILE,
@@ -83,11 +83,19 @@
     ax[0].axhline(
         y=data["true_ground_energy"], color="r", linestyle="-", label="True value"
     )
-<<<<<<< HEAD
-    if os.path.isfile(folder / DBI_REULTS):
-        energy_dbi = json_load(folder / DBI_REULTS)
+    ax[0].set_xlabel("Epochs")
+    ax[0].set_ylabel("Energy")
+    ax[0].legend()
+    ax[0].grid(True, which="major")
+    ax[1].plot(epochs, np.abs(energy / data["true_ground_energy"]))
+
+    if os.path.isfile(folder / DBI_RESULTS):
+        energy_dbi = json_load(folder / DBI_RESULTS)
         ax[0].axhline(
-            y=energy_dbi["energy"], color="orange", linestyle="dashed", label="DBI"
+            y=GlobalBackend().to_numpy(energy_dbi["energy"]),
+            color="orange",
+            linestyle="dashed",
+            label="DBI",
         )
         energy_file = LOSS_FILE2 + ".npy"
         fluctuation_file = FLUCTUATION_FILE2 + ".npy"
@@ -98,28 +106,12 @@
         ax[0].plot(epochs2, energy2, color="darkgreen", label="VQE training 2")
         ax[0].fill_between(
             epochs2, energy2 - errors2, energy2 + errors2, color="green", alpha=0.5
-=======
-    if energy_dbi is not None:
-        ax[0].axhline(
-            y=GlobalBackend().to_numpy(energy_dbi[0]),
-            color="orange",
-            linestyle="dashed",
-            label="DBI",
->>>>>>> 77cc0803
         )
 
-    ax[0].set_xlabel("Epochs")
-    ax[0].set_ylabel("Energy")
-    ax[0].legend()
-    ax[0].grid(True, which="major")
-    ax[1].plot(epochs, np.abs(energy / data["true_ground_energy"]))
-    if energy_dbi is not None:
         ax[1].axhline(
-<<<<<<< HEAD
-            y=energy_dbi["energy"] / data["true_ground_energy"],
-=======
-            y=GlobalBackend().to_numpy(energy_dbi[0] / data["true_ground_energy"]),
->>>>>>> 77cc0803
+            y=GlobalBackend().to_numpy(
+                energy_dbi["energy"] / data["true_ground_energy"]
+            ),
             linestyle="dashed",
             color="orange",
             label="DBI",
