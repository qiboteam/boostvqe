--- conflicted
+++ resolved
@@ -1,8 +1,7 @@
 #!/bin/bash
-<<<<<<< HEAD
-#SBATCH --job-name=10q_sgd
-#SBATCH --output=sgd_%A_%a.log
-#SBATCH --array=0-39  # Total number of combinations minus one
+#SBATCH --job-name=10qVQE_jj
+#SBATCH --output=10qVQE_%A_%a.log
+#SBATCH --array=0-249  # Creates 250 jobs in total
 
 # Define arrays of seeds and layers
 SEEDS=(1 2 3 4 42)
@@ -20,13 +19,6 @@
   echo "Error: SLURM_ARRAY_TASK_ID=${SLURM_ARRAY_TASK_ID} exceeds number of combinations."
   exit 1
 fi
-=======
-#SBATCH --job-name=10qVQE_jj
-#SBATCH --output=10qVQE_%A_%a.log
-#SBATCH --array=0-249  # Creates 250 jobs in total
-
-NQUBITS=10
->>>>>>> 5af0ac6f
 
 # Calculate the seed and layer for the current job
 SEED_INDEX=$((SLURM_ARRAY_TASK_ID / NUM_LAYERS))
@@ -37,12 +29,10 @@
 
 # Parameters
 NQUBITS=10
+
 DBI_STEPS=0
 NBOOST=0
 BOOST_FREQUENCY=2000
-<<<<<<< HEAD
-NSHOTS=100
-=======
 
 NSHOTS=100
 
@@ -50,27 +40,16 @@
 # 50 seeds for each of the 5 configurations (3, 4, 5, 6, 7 layers)
 SEED=$((42 + SLURM_ARRAY_TASK_ID / 5))
 NLAYERS=$((3 + SLURM_ARRAY_TASK_ID % 5))
->>>>>>> 5af0ac6f
 
 OPTIMIZER="sgd"
 BACKEND="tensorflow"
 OPTIMIZER_OPTIONS="{ \"optimizer\": \"Adam\", \"learning_rate\": 0.05, \"nmessage\": 1, \"nepochs\": $BOOST_FREQUENCY }"
 DECAY_RATE_LR=1.
 
-<<<<<<< HEAD
-# Run the main.py script with the current parameters
-python3 main.py --nqubits $NQUBITS --nlayers $NLAYERS --optimizer $OPTIMIZER \
-                --output_folder results/j1j2_hdw_eff --backend $BACKEND \
-                --dbi_step $DBI_STEPS --seed $SEED \
-                --boost_frequency $BOOST_FREQUENCY --nboost $NBOOST \
-                --optimizer_options "$OPTIMIZER_OPTIONS" \
-                --hamiltonian "J1J2" --ansatz "hdw_efficient"
-=======
 # Adjust output folder to include both seed and number of layers
 python3 main.py --nqubits $NQUBITS --nlayers $NLAYERS --optimizer $OPTIMIZER \
                 --output_folder results/J1J2_HW_many_seeds --backend $BACKEND \
                 --dbi_step $DBI_STEPS --seed $SEED \
                 --boost_frequency $BOOST_FREQUENCY --nboost $NBOOST \
                 --optimizer_options "$OPTIMIZER_OPTIONS" \
-                --hamiltonian "J1J2" --ansatz "hw_preserving"
->>>>>>> 5af0ac6f
+                --hamiltonian "J1J2" --ansatz "hw_preserving"