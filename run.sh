#!/bin/bash
#SBATCH --job-name=tlfim
#SBATCH --output=tlfim_shots.log

NQUBITS=10
NLAYERS=3

DBI_STEPS=0
NBOOST=0
BOOST_FREQUENCY=100

NSHOTS=500
SEED=42

OPTIMIZER="sgd"
BACKEND="tensorflow"
<<<<<<< HEAD
OPTIMIZER_OPTIONS="{ \"optimizer\": \"Adam\", \"learning_rate\": 0.01, \"nmessage\": 1, \"nepochs\": $BOOST_FREQUENCY }"
DECAY_RATE_LR=0.05

python main.py  --nqubits $NQUBITS --nlayers $NLAYERS --optimizer $OPTIMIZER \
                --output_folder results/tlfim_shots --backend $BACKEND \
=======
OPTIMIZER_OPTIONS="{ \"optimizer\": \"Adam\", \"learning_rate\": 0.005, \"nmessage\": 1, \"nepochs\": $BOOST_FREQUENCY }"
DECAY_RATE_LR=1.

python3 main.py  --nqubits $NQUBITS --nlayers $NLAYERS --optimizer $OPTIMIZER \
                --output_folder results/big_architectures_small_lr --backend $BACKEND \
>>>>>>> fc69be4d
                --dbi_step $DBI_STEPS --seed $SEED \
                --boost_frequency $BOOST_FREQUENCY --nboost $NBOOST \
                --optimizer_options "$OPTIMIZER_OPTIONS" \
                --hamiltonian "TLFIM" --nshots $NSHOTS <|MERGE_RESOLUTION|>--- conflicted
+++ resolved
@@ -14,20 +14,12 @@
 
 OPTIMIZER="sgd"
 BACKEND="tensorflow"
-<<<<<<< HEAD
-OPTIMIZER_OPTIONS="{ \"optimizer\": \"Adam\", \"learning_rate\": 0.01, \"nmessage\": 1, \"nepochs\": $BOOST_FREQUENCY }"
-DECAY_RATE_LR=0.05
-
-python main.py  --nqubits $NQUBITS --nlayers $NLAYERS --optimizer $OPTIMIZER \
-                --output_folder results/tlfim_shots --backend $BACKEND \
-=======
 OPTIMIZER_OPTIONS="{ \"optimizer\": \"Adam\", \"learning_rate\": 0.005, \"nmessage\": 1, \"nepochs\": $BOOST_FREQUENCY }"
 DECAY_RATE_LR=1.
 
 python3 main.py  --nqubits $NQUBITS --nlayers $NLAYERS --optimizer $OPTIMIZER \
                 --output_folder results/big_architectures_small_lr --backend $BACKEND \
->>>>>>> fc69be4d
                 --dbi_step $DBI_STEPS --seed $SEED \
                 --boost_frequency $BOOST_FREQUENCY --nboost $NBOOST \
                 --optimizer_options "$OPTIMIZER_OPTIONS" \
-                --hamiltonian "TLFIM" --nshots $NSHOTS +                --hamiltonian "TLFIM" --nshots $NSHOTS